library(readxl)
library(shiny)
library(shinythemes)
library(deSolve)
library(orthopolynom)
library(plotly)
library(shinyjs)
library(tidyr)
library(DataEditR)
library(shinyWidgets)
library(colorBlindness)
library(xlsx)

#------------------------------------------------------------------------------#
#~*~*~*~*~*~*~*~*~*~*~*~*~*~*~*~*~*~*~*~*~*~*~*~*~*~*~*~*~*~*~*~*~*~*~*~*~*~*~*#

#HSDMIX_Solve is the engine that runs the Ion Exchange Model. The user inputs
#a parameter data frame (params), an ion data frame (ions), concentration
#data frame (Cin), and an input time which takes the form of a selectInput later
#In the code. nt_report for now is 201, meaning that there are 201 data points
#for each chemical, although this may be changed later to be an input.
#------------------------------------------------------------------------------#




#~*~*~*~*~*~*~*~*~*~*~*~*~*~*~*~*~*~*~*~*~*~*~*~*~*~*~*~*~*~*~*~*~*~*~*~*~*~*~*#
#------------------------------------------------------------------------------#
                          #unit conversions
#------------------------------------------------------------------------------#
## length
m2cm<-100                               #meters to centimeters
mm2cm<-0.1                              #millimeters to centimeters
cm2cm<-1                                #centimeters to centimeters (for consistency)
in2cm<-2.54                             #inches to centimeters
ft2cm<-12 * in2cm                       #centimeters to feet
## time
sec2sec<-1
min2sec<-60
S_PER_HR <- 60 * 60                     # seconds per hour  #used by HSDMIX function
hour2sec<-60 * min2sec
day2sec<-24 * hour2sec
month2sec<-30 * day2sec                 #assumes 30 day month
year2sec<-365.25 * day2sec
## velocity
mpmin2cmps<-m2cm/min2sec                #meters per minute to centimeters per second
ftpmin2cmps<-ft2cm/min2sec              #feet per minute to centimeters per second
mph2cmps<-m2cm/hour2sec                 #meters per hour to centimeters per second
mmin2cms<-m2cm/min2sec
ftmin2cms<-ft2cm/min2sec
gal2ft3<-0.133680555556
gpmpft2cmps<-gal2ft3 * ft2cm / min2sec  #gallons per minute per foot squared
ft2ps2cm2ps<-(ft2cm)^2                  #feet squared per second to centimeters squared per second
m2ps2cm2ps<-(m2cm)^2                    #meters per second squared to centimeters per second squared
in2ps2cm2ps<-(in2cm)^2                  #inches per second squared to centimeters per second squared
ft2pm2cm2ps<-(ft2cm)^2 / (min2sec)      #feet per minute squared to centimeters per second squared
m2min2cm2s<-(m2cm^2) / (min2sec) 
## volume
gal2ml<-3785.411784
mgd2mlps<-1e6 * gal2ml/day2sec          #mgd to ml/sec
l2ml <- 1000.
k1<-10^(-6.42)
k2<-10^(-10.43)

#~~~~~~~~~~~~~~~~~~~ end unit conversions

#------------------------------------------------------------------------------#
                          #conversion dictionaries
#------------------------------------------------------------------------------#
##set up dictionaries   ### IF new values are added to drop-downs, must also be added here
length_conv <- c("m"=m2cm, "cm"=cm2cm, "mm"=mm2cm, "in"=in2cm, "ft"=ft2cm)
velocity_conv <- c("cm/s"=cm2cm, "m/s"=m2cm, "m/min"=mpmin2cmps, "m/h"=mph2cmps,
                   "m/hr"=mph2cmps, "in/s"=in2cm, "ft/s"=ft2cm, "ft/min"=ftpmin2cmps,
                   "gpm/ft^2"=gpmpft2cmps)
volumetric_conv <- c("cm^3/s"=cm2cm, "m^3/s"=m2cm^3, "ft^3/s"=ft2cm^3, 
                     "mL/s"=cm2cm, "L/min"=l2ml/min2sec, "mL/min"=1/min2sec,
                     "gpm"=gal2ml/min2sec, "mgd"=mgd2mlps)
time_conv <- c("Hours"=hour2sec, "Days"=day2sec, "Months"=month2sec, "Years"=year2sec,
               "hr"=hour2sec, "day"=day2sec, "month"=month2sec, "year"=year2sec)

kL_conv <- c("ft/s"=ft2cm, "m/s"=m2cm, "cm/s"=cm2cm, "in/s"=in2cm, 
             "m/min"=mpmin2cmps, "ft/min"=ftpmin2cmps, "m/h"=mph2cmps,
             "m/hr"=mph2cmps)
ds_conv <- c("ft^2/s"=ft2ps2cm2ps, "m^2/s"=m2ps2cm2ps, "cm^2/s"=cm2cm,
             "in^2/s"=in2ps2cm2ps)

mass_conv <- c("meq"=1, "meq/L"=1, "mg"=1, "ug"=1e-3, "ng"=1e-6, "mg/L"=1, "ug/L"=1e-3, "ng/L"=1e-6) ### changed

lengthvector<-c("cm", "m", "mm", "in", "ft")
velocityvector<-c("cm/s", "m/s", "m/min", "m/h", "in/s","ft/s","ft/min", "gpm/ft^2")
timevector <- c("hr","day")
flowratevector<-c("cm^3/s", "m^3/s", "ft^3/s", "mL/s", "L/min", "mL/min", "gpm", "mgd")
diametervector<-c("cm", "m", "mm", "in", "ft")


#------------------------------------------------------------------------------#
                                #HSDMIX Function
#------------------------------------------------------------------------------#

# Inputs ----
nt_report = 201 # number of reporting steps

rad_colloc <- function(N){
  # For a grid of N collocation points.
  # Calculate B (madrix operator for 1-D radial Laplacian for a symmetric sphere)
  # and W (vector Gauss-Radau quadrature weights)
  # Ref: Villadsen, J., & Michelsen, M. L. (1978)
  
  # calculate number of interior collocation points symmetric around x = 0
  N_int <- N - 1
  
  # setup roots
  # get list of recurrence relations for the Jacobi polynomial (0, 1)
  # "p" is on the interval of -1 to 1
  # "g" is on the interval of 0 to 1 (i.e., shifted)
  # 1,1 is shifted legendre from python with 0
  # 2.5, 1.5 is spherical symmetry
  # 2.0, 1.0 is cylinder symmetry
  # 1.5, 0.5 is slab symmetry
  p_list <- jacobi.g.recurrences(N_int, 2.5, 1.5)
  
  # using the recurrence relations, construct monic orthogonal polynomials
  m.r <- monic.polynomial.recurrences(p_list)
  
  # returns roots of the monic orthogonal polynomials
  # take square root as the problem is symmetrical and roots are taken as x^2 terms
  # terms at zero and 1
  roots_non_sym <- c(rev(polynomial.roots(m.r)[[N]]), 1)
  
  # create a data.frame to store values
  derivatives <- data.frame(
    roots = roots_non_sym,
    p_1 = rep(0, N),
    p_2 = rep(0, N),
    p_3 = rep(0, N)
  )
  
  # set initial values
  p_1 <- c(1, rep(0, N-1))
  p_2 <- rep(0, N)
  p_3 <- rep(0, N)
  
  for (i in 1:N) {
    
    # set roots of interest
    x_i <- derivatives$roots[i]
    
    # set other roots to use
    j_values <- derivatives$roots[!derivatives$roots %in% x_i]
    
    # get deltas
    delta <- x_i - j_values
    
    for (j in 1:N_int) {
      
      # calculate derivatives for each j (i.e., other roots)
      p_1[j+1] <- delta[j] * p_1[j]
      p_2[j+1] <- delta[j] * p_2[j] + 2 * p_1[j]
      p_3[j+1] <- delta[j] * p_3[j] + 3 * p_2[j]
      
    }
    
    derivatives$p_1[i] <- p_1[N]
    derivatives$p_2[i] <- p_2[N]
    derivatives$p_3[i] <- p_3[N]
    
  }
  
  # define zero matrices
  Ar <- matrix(data = 0, N, N)
  Ar_sym <- matrix(data = 0, N, N)
  Br <- matrix(data = 0, N, N)
  Br_sym <- matrix(data = 0, N, N)
  
  # define A matrix values
  for (j in 1:N) {
    
    for (i in 1:N) {
      
      if(i == j) {
        Ar[i, j] <- 1 / 2 * derivatives$p_2[i] / derivatives$p_1[i]
      } else {
        Ar[i, j] <- 1 / (derivatives$roots[i] - derivatives$roots[j]) * derivatives$p_1[i] / derivatives$p_1[j]
      }
      
      # get symmertic equivalent
      Ar_sym[i, j] <- 2 * sqrt(derivatives$roots[i]) * Ar[i, j]
    }
  }
  
  # define B matrix values
  for (j in 1:N) {
    
    for (i in 1:N) {
      
      if(i == j) {
        Br[i, j] <- 1 / 3 * derivatives$p_3[i] / derivatives$p_1[i]
      } else {
        Br[i, j] <- 2 * Ar[i, j] * (Ar[i, i] - 1 / (derivatives$roots[i] - derivatives$roots[j]))
      }
      
      # get symmertic equivalent
      Br_sym[i, j] <- 4 * derivatives$roots[i] * Br[i, j] + 2 * 3 * Ar[i, j]
    }
  }
  
  # add roots for the symmetric case
  derivatives$roots_sym <- derivatives$roots^(1/2)
  
  # Manuscript formula (adjusted)
  a_weight <- 2
  derivatives$w_i_prime <- 1/(derivatives$roots * derivatives$p_1^2)
  derivatives$W_i_manu <- 1 / (a_weight + 1) * derivatives$w_i_prime * 1 / sum(derivatives$w_i_prime)
  
  B <- Br_sym
  W <- derivatives$W_i_manu
  
  return(list(B, W))
}

ax_colloc <- function(NZ) {
  NZ_int <- NZ - 2 # number of interior points.
  p_list = jacobi.g.recurrences(NZ_int, 1.0, 1.0)  # Shifted Legendre Poly
  m.r <-monic.polynomial.recurrences(p_list)
  roots_Z <- c(0, rev(polynomial.roots(m.r)[[NZ-1]]), 1)
  
  # create a data.frame to store values
  derivatives <- data.frame(
    roots = roots_Z,
    p_1 = rep(0, NZ),
    p_2 = rep(0, NZ),
    p_3 = rep(0, NZ)
  )
  
  # set initial values
  p_1 <- c(1, rep(0, NZ-1))
  p_2 <- rep(0, NZ)
  p_3 <- rep(0, NZ)
  
  for (i in 1:NZ) {
    
    # set roots of interest
    x_i <- derivatives$roots[i]
    
    # set other roots to use
    j_values <- derivatives$roots[!derivatives$roots %in% x_i]
    
    # get deltas
    delta <- x_i - j_values
    
    for (j in 1:(NZ-1)) {
      
      # calculate derivatives for each j (i.e., other roots)
      p_1[j+1] <- delta[j] * p_1[j]
      p_2[j+1] <- delta[j] * p_2[j] + 2 * p_1[j]
      p_3[j+1] <- delta[j] * p_3[j] + 3 * p_2[j]
      
    }
    
    derivatives$p_1[i] <- p_1[NZ]
    derivatives$p_2[i] <- p_2[NZ]
    derivatives$p_3[i] <- p_3[NZ]
    
  }
  
  # define zero matrices
  AZ <- matrix(data = 0, NZ, NZ)
  
  
  # define AZ matrix values
  for (j in 1:NZ) {
    
    for (i in 1:NZ) {
      
      if(i == j) {
        AZ[i, j] <- 1 / 2 * derivatives$p_2[i] / derivatives$p_1[i]
      } else {
        AZ[i, j] <- 1 / (derivatives$roots[i] - derivatives$roots[j]) * derivatives$p_1[i] / derivatives$p_1[j]
      }
    }
  }
  
  return(AZ)
  
}

# Solve function for Shiny App ----
HSDMIX_solve <- function (params, ions, Cin, inputtime, nt_report){
  
  NR <- filter(params, name == "nr")$value # numer of grid points along bead radius
  NZ <- filter(params, name == "nz")$value # number of grid points along column axis.
  
  Q <- filter(params, name == "Q")$value # meq/L in resin beads
  L <- filter(params, name == "L")$value # bed depth (cm)
  v <- filter(params, name == "v")$value # superficial flow velocity (cm/s)
  EBED <- filter(params, name == "EBED")$value # bed porosity
  rb <- filter(params, name == "rb")$value # bead radius (cm)
  
  # Ion info
  # Presaturant ion (reference ion A) listed first
  ion_names <- ions$name
  KxA <- ions$KxA
  valence <- ions$valence
  
  # mass transport paramters
  kL <- ions$kL # film transfer (cm/s)
  Ds <- ions$Ds # surface diffusion (sq. cm/s)
  
  # XXX: Obviously, we will want to load influent concentrations in a more R-idiomatic way.
  # This is basically Fortran77 :/.
  C_in_t <- data.matrix(Cin)
  
  # Derived parameters ----
  Nt_interp <- dim(C_in_t)[1]
  NION <- length(ion_names)
  LIQUID <- NR + 1 # mnemonic device
  
  C_in_t[, 1] <- C_in_t[, 1] * inputtime # convert time specification from hours to seconds
  
  
  t_max = C_in_t[Nt_interp, 1]
  times <- seq(0.0, t_max*0.99, length.out = nt_report) # seconds
  # times is just a bit short of hours_max to avoid problems with the interpolator.
  
  # XXX: Unfortunately, I can't find  whether deSolve has any way to provide the the timesteps the integrator actually takes
  # so we have to manually define the time scales for the inorganic ions and/or the longer eluting compounds.
  # This is super annoying for troubleshooting BDF or Radau computations
  # and really inefficient+inconvenient for stiff problems in general.
  
  C_in_0 <- C_in_t[1, 2:(NION+1)] # initial influent concentration (meq/L)
  CT <- sum(C_in_0) # total charge equivalent concentration in feed
  EBCT <- L/v # empty bed contact time.
  tc <- 1.0 # characteristic time # vestigial?
  NEQ <- (NR+1) * NION * NZ
  grid_dims = c((NR+1), NION, NZ)
  
  dv_ions <- valence == 2
  mv_ions <- valence == 1
  mv_ions[1] <- FALSE # exclude presaturant (refrence ion)
  
  # Interpolating functions ----
  # for tracking C_in during integration.
  interp_list <- vector(mode = "list", length = NION)
  for (ii in 1:NION){
    interp_list[[ii]] <- approxfun(C_in_t[ , 1], y = C_in_t[ , ii+1])
  }
  
  # Initialize grid ----
  # Liquid phase is index (NR+1)
  x0 <- array(0.0, grid_dims)
  x0[LIQUID, , 1] <- C_in_0 # set inlet concentrations
  x0[LIQUID, 1, 2:NZ] <- CT  # Rest of liquid in column is full of presaturant
  x0[1:NR, 1, ] <- Q # resin intially loaded with presaturant
  dim(x0) <- c(NEQ)
  
  # collocation ----
  colloc <- rad_colloc(NR)
  BR <- colloc[[1]]  # 1-d radial Laplacian
  WR <- colloc[[2]]  # Gauss-Radau quadrature weights
  AZ <- ax_colloc(NZ) # 1st derivative along Z
  
  
  # Derivative function ----
  diffun <- function(t, x, parms){
    
    dim(x) <- grid_dims
    C <- x[LIQUID, , ]
    q <- x[1:NR, , ]
    qs <- x[NR, , ]
    
    CT_test <- colSums(C)
    
    # update influent concentrations
    for (ii in 1:NION){
      C[ii, 1] <- interp_list[[ii]](t)
    }
    
    # advection collocation intermediate step
    AZ_C <- array(0.0, c(NION, NZ))
    for (ii in 1:NION) {
      AZ_C[ii, ] <- AZ%*%C[ii, ]
    }
    
    
    dx_dt <- array(0.0, grid_dims)
    
    C_star <- array(0.0, c(NION, NZ))
    if (2 %in% valence){
      # divalent isotherm
      for (ii in 2:NZ){
        cc <- -CT_test[ii]
        bb <- 1 + (1/qs[1, ii]) * sum(qs[mv_ions, ii]/KxA[mv_ions])
        aa <- (1/qs[1,ii]**2) * qs[dv_ions, ii] / KxA[dv_ions]
        denom <- -bb - sqrt(bb**2 - 4 * aa * cc)
        C_star[1, ii] <- 2 * cc / denom
      }
      
      for (ii in 2:NION){
        C_star[ii, 2:NZ] <- qs[ii, 2:NZ]/KxA[ii]*(C_star[1, 2:NZ]/qs[1, 2:NZ])**valence[ii]
      }
      
      
    } else {
      # monovalent isotherm
      sum_terms <- array(0.0, c(NZ))
      
      for (ii in 2:NZ) {
        sum_terms[ii] <- sum(q[NR, ,ii] / KxA) / CT_test[ii]
      }
      
      for (ii in 2:NION) {
        C_star[ii, 2:NZ] <- q[NR, ii, 2:NZ] / KxA[ii] / sum_terms[2:NZ]
      }
    }
    
    
    J <- array(0.0, c(NION, NZ))
    for (ii in 2:NION) {
      J[ii , 2:NZ] <- -kL[ii] * (C[ii , 2:NZ] - C_star[ii , 2:NZ])
    }
    # surface flux calculation
    J[1, 2:NZ] <- - colSums(J[2:NION, 2:NZ]) # Implicitly calculate reference ion
    
    Jas <- 3 / rb * J
    
    dx_dt[LIQUID, , 2:NZ] <- (- v / L * AZ_C[ ,2:NZ] + (1 - EBED) * Jas[ ,2:NZ]) / EBED * tc
    
    
    # internal diffusion (XXX: loops computationally slow)
    BR_q <- array(0.0, c(NR, NION, NZ))
    
    for (ii in 1:NION){
      for (jj in 2:NZ){
        BR_q[ , ii, jj] <- BR%*%q[ , ii, jj]
      }
    }
    
    dq_dt <- array(0.0, c(NR, NION, NZ))
    for (ii in 2:NION){
      dq_dt[ , ii, ] <- Ds[ii] * tc / rb**2 * BR_q[ , ii, ]
    }
    
    #  dq_dt[ , 1, 2:NZ] <- -rowSums(dq_dt[ , 2:NION, 2:NZ]) # Implicitly calculate reference ion
    # XXX: Why doesn't the above line work? It's not mathematically equivalent to the loop below?
    for (ii in 1:(NR-1)){
      dq_dt[ii, 1, 2:NZ] <- -colSums(dq_dt[ii, 2:NION, 2:NZ])
    }
    
    surf_term <- array(0.0, c(NION, NZ))
    for (ii in 1:NION){
      for (jj in 2:NZ){
        surf_term[ii, jj] <- WR[1:(NR-1)]%*%dq_dt[1:(NR-1), ii, jj]
      }
    }
    
    dx_dt[NR, , 2:NZ] <- (-tc / rb * J[ , 2:NZ] - surf_term[ , 2:NZ])/WR[NR]
    dx_dt[1:(NR-1), , 2:NZ] <- dq_dt[1:(NR-1), , 2:NZ]
    
    list(dx_dt) # return derivatives
  }
  
  # Integration ----
  out <- ode(y = x0, times = times, func = diffun, parms = NULL, method = "bdf")
  # XXX: is there something we can do with diagnose(out) ?
  
  t_out = out[ , 1]/60/60 # hours
  x_out = out[ , 2:(NEQ+1)]
  dim(x_out) <- c(nt_report, (NR+1), NION, NZ)
  
  # Check charge blances at outlet at end of simulation XXX: Maybe move inside of HSDMIX?
  stopifnot(all.equal(sum(x_out[nt_report, NR, , NZ]), Q))
  stopifnot(all.equal(sum(x_out[nt_report, (NR-1), , NZ]), Q))
  #stopifnot(all.equal(sum(x_out[nt_report, LIQUID, , NZ]), CT)) # XXX: TODO: tricky for timevarying infl.
  
  return(list(t_out, x_out)) # TODO: Name these and also provide success/fail info
}

#~*~*~*~*~*~*~*~*~*~*~*~*~*~*~*~*~*~*~*~*~*~*~*~*~*~*~*~*~*~*~*~*~*~*~*~*~*~*~*#


#------------------------------------------------------------------------------#
                              #FUNCTION LIBRARY
#------------------------------------------------------------------------------#


#~*~*~*~*~*~*~*~*~*~*~*~*~*~*~*~*~*~*~*~*~*~*~*~*~*~*~*~*~*~*~*~*~*~*~*~*~*~*~*#
#------------------------------------------------------------------------------#
                              #process_files
# process_files is a function that reads in the input file, then splits each 
# page into 3 csv files and saves them separate. This may seem unnecessary at
# first, but the reason we do this is because the package DataEditR can only 
# read csv files and not xlsx files. We wanted to have a data frame that is as 
# easily editable as an excel page, and this is the only function that exists to
# do that
#------------------------------------------------------------------------------#

process_files <- function (file) {
  
  effluent<-data.frame(hours=c(0), conc=c(0), name=c("CHLORIDE"))
  
  params<-read_xlsx(file, sheet="params")
  ions<-read_xlsx(file, sheet="ions")
  cin<-read_xlsx(file, sheet="Cin")
  
  write.csv(params, "paramsheet.csv", row.names=FALSE)
  write.csv(ions, "ionsheet.csv", row.names=FALSE)
  write.csv(cin, "cinsheet.csv", row.names=FALSE)
  
  #Checks for effluent data, if unavailable use empty dataset
  #It is very likely that the user will not have the data available and 
  #Has no intention of plotting it, which makes tryCatch useful ehre
  
  tryCatch({

    eff<-read_xlsx(file, sheet='effluent')
    write.csv(eff, "effluent.csv", row.names=FALSE)

    },

    warning=function(war){
      #pass
    },
    error=function(err){

      write.csv(effluent, "effluent.csv", row.names=FALSE)

  })
  
}


#------------------------------------------------------------------------------#
                          #Create Plotly
#This function is used to create the plot for just the ions. 
#frame1 = Computed Data
#frame2 = Effluent Data
#frame3 = Influent Data
#------------------------------------------------------------------------------#

create_plotly<-function(frame1, frame2, frame3){

  
  #Create a subset of data that 
  counterionframe<-subset(frame1, name %in% c("CHLORIDE", "SULFATE", "NITRATE", "BICARBONATE"))
  counterioneff<-subset(frame2, name %in% c("CHLORIDE_effluent", "SULFATE_effluent", "NITRATE_effluent", "BICARBONATE_effluent"))
  counterioninfluent<-frame3
  
  #Using the curated data, plot
  counterionfig<-plot_ly(counterionframe, x=~hours, y=~conc, type='scatter', mode='lines', color=~name)%>%
       add_trace(data=counterioneff, x=~hours, y=~conc, mode='markers')%>%
       add_trace(data=counterioninfluent, x=~hours, y=~conc, mode='lines+markers')
  
  return(counterionfig)
  
}



#Same thing as create_plotly but just for the ions
create_plotly2<-function(frame1, frame2, frame3){
  
  ionframe<-subset(frame1, !(name %in% c("CHLORIDE", "SULFATE", "NITRATE", "BICARBONATE")))
  ioneff<-subset(frame2, !(name %in% c("CHLORIDE_effluent", "SULFATE_effluent", "NITRATE_effluent", "BICARBONATE_effluent")))
  ioninfluent<-frame3

  ionfig<-plot_ly(ionframe, x=~hours, y=~conc, type='scatter', mode='lines', color=~name)%>%
    add_trace(data=ioneff, x=~hours, y=~conc, mode='markers')%>%
    add_trace(data=ioninfluent, x=~hours, y=~conc, mode='lines+markers')
  
  return(ionfig)
  
}


#------------------------------------------------------------------------------#
                              #Bed Volume
#------------------------------------------------------------------------------#

get_bv_in_sec <- function(input) {
  #get number of seconds per bv
  if (input$veloselect == 'Linear') {
    Vv = input$Vv*velocity_conv[input$VelocityUnits]
  } else {
    Vv = input$Fv * volumetric_conv[input$FlowrateUnits]/(pi/4 * ((input$Dv * length_conv[input$DiameterUnits])**2))
  }
  
  # print(input)
  
  ## divide converted length by velocity to get BV in seconds
  return(input$Lv*length_conv[input$LengthUnits]/Vv)
  
}



#The Cin data that gets plotted may or may not be in the right units
#So this function corrects that based on a column in the ions tab 
#All units in this tab are in meq
cin_correct<-function(ions, cins){
  
  corr_cin <- cins
  
  ## we now know that compounds are in both lists, assuming error == 0
  
  for (item in 1:nrow(ions)) {
    ## convert mass units
    mass_mult <- 1.
    mass_units <- ions[item, "conc_units"]  # convenience variable
    if (mass_units != 'meq') {
      mass_mult <- mass_conv[mass_units] / (ions[item, "mw"]) * ions[item, "valence"]  ## TODO: check this math
    }
    
    #should multiply a column by conversion factor
    compound <- ions[item, "name"]  # convenience variable 
    
    corr_cin[, compound] <- cins[, compound] * mass_mult
  }
  
  
  return(corr_cin)
  
  
  
}



effluent_data_processor<-function(ion, effluent){
  if(nrow(effluent)>1){                                      #If effluent data is not empty
    
    mydata<-mass_converter_mgl(ion, effluent)                              #convert to mgl
    colnames(mydata)<-paste(colnames(mydata), "effluent", sep="_")#Distinguish the names from the simulated data
    
    timevec<-data.frame(hours=c(mydata[,1]))
    concframe<-gather(mydata[,2:ncol(mydata)])                    #Gather into shape that is easy to convert and plot
    effframe<-cbind(timevec, concframe)
    
    colnames(effframe)<-c("hours", "name", "conc")
    
    return(effframe)
    
  }
  
  else{
    
    effframe<-data.frame(hours=NA, name=NA, conc=NA)
    
    return(effframe)
    
  }
}


influent_chemical_renamer<-function(influent, influent_hours){
  cindata<-influent[,2:ncol(influent_hours)]
  time<-influent[,1]
  
  colnames(cindata)<-paste(colnames(cindata), "influent", sep="_")
  alldat<-cbind(time, cindata)
  
  return(alldat)
}


influent_organizer<-function(influent, influent_hours){
  
  cindat_organized<-tidyr::gather(influent[2:ncol(influent_hours)])
  cin_time<-influent[,1]
  cin_prepped<-cbind(cin_time, cindat_organized)
  
  colnames(cin_prepped)<-c("hours", "name", "conc")
  
  return(cin_prepped)
  
}


#------------------------------------------------------------------------------#
                                  #HSDMIX Prep
#This function makes sure that the appropriate data frames are created
#and that they have the converted values 
#------------------------------------------------------------------------------#

HSDMIX_prep <- function (input, iondata, concdata, nt_report) {
  ## prepare paramdataframe for use by HSDMIX_solve
  if (input$veloselect == 'Linear') {
    Vv = input$Vv*velocity_conv[input$VelocityUnits]
  } else {
    Vv = input$Fv * volumetric_conv[input$FlowrateUnits]/(pi/4 * ((input$Dv * length_conv[input$DiameterUnits])**2))
  }
  
  paramdataframe <- data.frame(
    name=c("Q", "EBED", "L", "v", "rb", "kL", "Ds", "nr", "nz", "time"),
    value=c(input$Qv,
            input$EBEDv,
            input$Lv*length_conv[input$LengthUnits],
            Vv,
            input$rbv*length_conv[input$rbunits], NA, NA,
            input$nrv,
            input$nzv, 1),
    units=c("meq/L", NA, "cm", "cm/s", "cm", NA, NA, NA, NA, input$timeunits)
  )
  
  
  ## check that ions and concdata match
  error <- 0
  for (item in 1:nrow(iondata)) {
    ## checking ions are in concentration 
    if (!(iondata[item, 'name'] %in% colnames(concdata))) {
      print(paste0(iondata[item, 'name'], " not found in Concentration Data Columns"))
      error <- error + 1
    }
  }
  
  for (item in colnames(concdata)) {
    ## checking concentration ions in ion list
    if (item != "time") {
      if (!(item %in% iondata[, 'name'])) {
        print(paste0(item, " not found in Ion Data"))
        error <- error + 1
      }
    }
  } 
  
  print(paste0("Number of errors: ", error))
  
  ## replicate inputs, will change in next section
  corr_ions <- iondata
  corr_cin <- concdata
  
  ## we now know that compounds are in both lists, assuming error == 0
  if (error == 0) {
    corr_cin <- cin_correct(iondata, concdata)
    for (item in 1:nrow(iondata)) {

      ### TODO: Need to check the mass transfer unit conversions
      ## convert kL to cm/s
      corr_ions[item, 'kL'] <- iondata[item, 'kL'] * kL_conv[iondata[item, 'kL_units']]
      
      ## convert Ds to cm/s^2
      corr_ions[item, 'Ds'] <- iondata[item, 'Ds'] * ds_conv[iondata[item, 'Ds_units']]
      
    }
  }
  
  
  timeconverter <- time_conv[input$timeunits2]  ### TODO: Is this really necessary, or doing what we think it is doing? 
  
  if (error == 0) {
    return (HSDMIX_solve(paramdataframe, corr_ions, corr_cin, timeconverter, nt_report))
  } else {
    return (error)
  }
}



HSDMIX_in_hours_mgl<-function(HSDMIXoutput, ions, time){
  
  allchems_meq<-HSDMIXoutput
  iondata<-ions
  timedata<-time
  
  massvector_meq<-c(iondata$mw/iondata$valence)
  
  correctedchems<-mapply('*', allchems_meq, massvector_meq)
  correctedchemsframe<-data.frame(correctedchems)
  allchem<-cbind(time, correctedchemsframe)
  allchemgathered<-tidyr::gather(correctedchemsframe)
  nameandconcs<-data.frame(name=allchemgathered[,1],
                           conc=allchemgathered[,2])
  
  allchemicalsmgl<-cbind(timedata, nameandconcs)
  
  return(allchemicalsmgl)
  
}



HSDMIX_cc0<-function(HSDMIXoutput, c0values){
  
  allchemicalscc0<-mapply('/', HSDMIXoutput, c0values)
  dataframecc0<-data.frame(allchemicalscc0)
  organized<-tidyr::gather(dataframecc0)
  cc0frame<-data.frame(name=organized[,1],
                       conc=organized[,2])
  
  return(cc0frame)
  
}


effluent_cc0<-function(effluent, ions, c0values){
  
  if(nrow(effluent)>1){
    effdat<-cin_correct(ions, effluent)
    cc0dat<-c0values
    
    time<-effdat[,1]
    subseteffdat<-effdat[,2:ncol(effdat)]
    
    effcc0<-mapply('/', subseteffdat, cc0dat)
    effcc02<-data.frame(effcc0)
    effcc03<-tidyr::gather(effcc02)
    effcc04<-data.frame(name=effcc03[,1],
                        conc=effcc03[,2])
    return(effcc04) ## use return() for clarity
    
  }
  
  else{
    effcc04<-data.frame(hours=c(NA), name=c(NA), conc=c(NA))
    return(effcc04)
  }
  
}


#------------------------------------------------------------------------------#
                          #cc0 Conversion function
#------------------------------------------------------------------------------#


cc0_conv_meq <- function (iondata, concdata) {
  error <- 0
  for (item in 1:nrow(iondata)) {
    ## checking ions are in concentration 
    if (!(iondata[item, 'name'] %in% colnames(concdata))) {
      print(paste0(iondata[item, 'name'], " not found in Concentration Data Columns"))
      error <- error + 1
    }
  }
  
  for (item in colnames(concdata)) {
    ## checking concentration ions in ion list
    if (item != "time") {
      if (!(item %in% iondata[, 'name'])) {
        print(paste0(item, " not found in Ion Data"))
        error <- error + 1
      }
    }
  } 
  if (error == 0) {
    cc0 <- c()
    meq_conv <- c()
    for (item in 1:nrow(iondata)) {
      if (iondata[item, "conc_units"] == "meq" || iondata[item, "conc_units"] == "meq/L") {
        meq_conv[iondata[item, "name"]] <- 1
      }
      else{
        meq_conv[iondata[item, "name"]] <- mass_conv[iondata[item, "conc_units"]] * iondata[item,"valence"] / iondata[item, "mw"]
      }
    }
    for (item in colnames(concdata)) {
      ## checking concentration ions in ion list
      if (item != "time") {
        cc0[item] <- concdata[1, item] * meq_conv[item]
      }
    }
    #print(cc0)
    return(cc0)
  } else{
    return(concdata[2,2:ncol(concdata)])
  }
  
} 


mass_converter_mgl <- function (iondata, concs) {
  corr_cin <- concs
  for (item in 1:nrow(iondata)){
    mass_mult <- 1.
    mass_units <- iondata[item, "conc_units"]  # convenience variable
    if (mass_units == 'meq' || mass_units == 'meq/L') {
      mass_mult <- (iondata[item, "mw"])/iondata[item, "valence"] ## TODO: check this math
    }
    else { 
      mass_mult <- mass_conv[iondata[item,'conc_units']]
      
    }
    
    #should multiply a column by conversion factor
    compound <- iondata[item, "name"]  # convenience variable 
    
    corr_cin[, compound] <- concs[, compound] * mass_mult
  }
  
  #print(corr_cin)
  return(corr_cin)
  
}




#~*~*~*~*~*~*~*~*~*~*~*~*~*~*~*~*~*~*~*~*~*~*~*~*~*~*~*~*~*~*~*~*~*~*~*~*~*~*~*#





#~*~*~*~*~*~*~*~*~*~*~*~*~*~*~*~*~*~*~*~*~*~*~*~*~*~*~*~*~*~*~*~*~*~*~*~*~*~*~*#


wd <- getwd()
process_files(paste0("config.xlsx"))
#process_effluent(paste0("config.xlsx"))


#~*~*~*~*~*~*~*~*~*~*~*~*~*~*~*~*~*~*~*~*~*~*~*~*~*~*~*~*~*~*~*~*~*~*~*~*~*~*~*#
#------------------------------------------------------------------------------#
#BEGIN UI#
# The UI section deals with all the visuals that the user will interact with
# This section is split up into 3 tabs, Input, Output, and About
# The Input section has 2 tabs, parameters and ions, these have default values
# So that the code can be ran without inputting anything, but the user can upload
# an excel file that will overwrite this data, and the user can edit it further
# within these tabs
# The Output section displays the plots where the x and y-axis can be converted
# into other units
# The about section contains information about the tool for further details
# The side bar panel which is present throughout the app is used for minor 
# adjustments as well as the axis conversions and file inputs
#------------------------------------------------------------------------------#

ui <- fluidPage(
  
  useShinyjs(),
  
  tags$html(class = "no-js", lang="en"),
  tags$head(
    tags$link(rel="stylesheet", media="all", href="https://www.epa.gov/themes/epa_theme/css/styles.css?r6lsex")),
  
  # Site Header
  #This HTML code is a speical theme that makes it look like an EPA app
  
  HTML(
    '
    <div>
      <div class="js-view-dom-id-epa-alerts--public">
        <noscript>
          <div class="usa-site-alert usa-site-alert--info">
            <div class="usa-alert">
              <div class="usa-alert__body">
                <div class="usa-alert__text">
                  <p>JavaScript appears to be disabled on this computer. Please <a href="/alerts">click here to see any active alerts</a>.</p>
                </div>
              </div>
            </div>
          </div>
        </noscript>
      </div>
    </div>
    <header class="l-header">
      <div class="usa-overlay"></div>
      <div class="l-constrain">
        <div class="l-header__navbar">
          <div class="l-header__branding">
            <a class="site-logo" href="/" aria-label="Home" title="Home" rel="home">
              <span class="site-logo__image">
                <svg class="site-logo__svg" viewBox="0 0 1061 147" aria-hidden="true" xmlns="http://www.w3.org/2000/svg">
                  <path d="M112.8 53.5C108 72.1 89.9 86.8 69.9 86.8c-20.1 0-38-14.7-42.9-33.4h.2s9.8 10.3-.2 0c3.1 3.1 6.2 4.4 10.7 4.4s7.7-1.3 10.7-4.4c3.1 3.1 6.3 4.5 10.9 4.4 4.5 0 7.6-1.3 10.7-4.4 3.1 3.1 6.2 4.4 10.7 4.4 4.5 0 7.7-1.3 10.7-4.4 3.1 3.1 6.3 4.5 10.9 4.4 4.3 0 7.4-1.2 10.5-4.3zM113.2 43.5c0-24-19.4-43.5-43.3-43.5-24 0-43.5 19.5-43.5 43.5h39.1c-4.8-1.8-8.1-6.3-8.1-11.6 0-7 5.7-12.5 12.5-12.5 7 0 12.7 5.5 12.7 12.5 0 5.2-3.1 9.6-7.6 11.6h38.2zM72.6 139.3c.7-36.9 29.7-68.8 66.9-70 0 37.2-30 68-66.9 70zM67.1 139.3c-.7-36.9-29.7-68.8-67.1-70 0 37.2 30.2 68 67.1 70zM240 3.1h-87.9v133.1H240v-20.4h-60.3v-36H240v-21h-60.3v-35H240V3.1zM272.8 58.8h27.1c9.1 0 15.2-8.6 15.1-17.7-.1-9-6.1-17.3-15.1-17.3h-25.3v112.4h-27.8V3.1h62.3c20.2 0 35 17.8 35.2 38 .2 20.4-14.8 38.7-35.2 38.7h-36.3v-21zM315.9 136.2h29.7l12.9-35h54.2l-8.1-21.9h-38.4l18.9-50.7 39.2 107.6H454L400.9 3.1h-33.7l-51.3 133.1zM473.3.8v22.4c0 1.9.2 3.3.5 4.3s.7 1.7 1 2.2c1.2 1.4 2.5 2.4 3.9 2.9 1.5.5 2.8.7 4.1.7 2.4 0 4.2-.4 5.5-1.3 1.3-.8 2.2-1.8 2.8-2.9.6-1.1.9-2.3 1-3.4.1-1.1.1-2 .1-2.6V.8h4.7v24c0 .7-.1 1.5-.4 2.4-.3 1.8-1.2 3.6-2.5 5.4-1.8 2.1-3.8 3.5-6 4.2-2.2.6-4 .9-5.3.9-1.8 0-3.8-.3-6.2-1.1-2.4-.8-4.5-2.3-6.2-4.7-.5-.8-1-1.8-1.4-3.2-.4-1.3-.6-3.3-.6-5.9V.8h5zM507.5 14.5v-2.9l4.6.1-.1 4.1c.2-.3.4-.7.8-1.2.3-.5.8-.9 1.4-1.4.6-.5 1.4-.9 2.3-1.3.9-.3 2.1-.5 3.4-.4.6 0 1.4.1 2.4.3.9.2 1.9.6 2.9 1.2s1.8 1.5 2.4 2.6c.6 1.2.9 2.8.9 4.7l-.4 17-4.6-.1.4-16c0-.9 0-1.7-.2-2.4-.1-.7-.5-1.3-1.1-1.9-1.2-1.2-2.6-1.8-4.3-1.8-1.7 0-3.1.5-4.4 1.7-1.3 1.2-2 3.1-2.1 5.7l-.3 14.5-4.5-.1.5-22.4zM537.2.9h5.5V6h-5.5V.9m.5 10.9h4.6v25.1h-4.6V11.8zM547.8 11.7h4.3V6.4l4.5-1.5v6.8h5.4v3.4h-5.4v15.1c0 .3 0 .6.1 1 0 .4.1.7.4 1.1.2.4.5.6 1 .8.4.3 1 .4 1.8.4 1 0 1.7-.1 2.2-.2V37c-.9.2-2.1.3-3.8.3-2.1 0-3.6-.4-4.6-1.2-1-.8-1.5-2.2-1.5-4.2V15.1h-4.3v-3.4zM570.9 25.2c-.1 2.6.5 4.8 1.7 6.5 1.1 1.7 2.9 2.6 5.3 2.6 1.5 0 2.8-.4 3.9-1.3 1-.8 1.6-2.2 1.8-4h4.6c0 .6-.2 1.4-.4 2.3-.3 1-.8 2-1.7 3-.2.3-.6.6-1 1-.5.4-1 .7-1.7 1.1-.7.4-1.5.6-2.4.8-.9.3-2 .4-3.3.4-7.6-.2-11.3-4.5-11.3-12.9 0-2.5.3-4.8 1-6.8s2-3.7 3.8-5.1c1.2-.8 2.4-1.3 3.7-1.6 1.3-.2 2.2-.3 3-.3 2.7 0 4.8.6 6.3 1.6s2.5 2.3 3.1 3.9c.6 1.5 1 3.1 1.1 4.6.1 1.6.1 2.9 0 4h-17.5m12.9-3v-1.1c0-.4 0-.8-.1-1.2-.1-.9-.4-1.7-.8-2.5s-1-1.5-1.8-2c-.9-.5-2-.8-3.4-.8-.8 0-1.5.1-2.3.3-.8.2-1.5.7-2.2 1.3-.7.6-1.2 1.3-1.6 2.3-.4 1-.7 2.2-.8 3.6h13zM612.9.9h4.6V33c0 1 .1 2.3.2 4h-4.6l-.1-4c-.2.3-.4.7-.7 1.2-.3.5-.8 1-1.4 1.5-1 .7-2 1.2-3.1 1.4l-1.5.3c-.5.1-.9.1-1.4.1-.4 0-.8 0-1.3-.1s-1.1-.2-1.7-.3c-1.1-.3-2.3-.9-3.4-1.8s-2.1-2.2-2.9-3.8c-.8-1.7-1.2-3.9-1.2-6.6.1-4.8 1.2-8.3 3.4-10.5 2.1-2.1 4.7-3.2 7.6-3.2 1.3 0 2.4.2 3.4.5.9.3 1.6.7 2.2 1.2.6.4 1 .9 1.3 1.4.3.5.6.8.7 1.1V.9m0 23.1c0-1.9-.2-3.3-.5-4.4-.4-1.1-.8-2-1.4-2.6-.5-.7-1.2-1.3-2-1.8-.9-.5-2-.7-3.3-.7-1.7 0-2.9.5-3.8 1.3-.9.8-1.6 1.9-2 3.1-.4 1.2-.7 2.3-.7 3.4-.1 1.1-.2 1.9-.1 2.4 0 1.1.1 2.2.3 3.4.2 1.1.5 2.2 1 3.1.5 1 1.2 1.7 2 2.3.9.6 2 .9 3.3.9 1.8 0 3.2-.5 4.2-1.4 1-.8 1.7-1.8 2.1-3 .4-1.2.7-2.4.8-3.4.1-1.4.1-2.1.1-2.6zM643.9 26.4c0 .6.1 1.3.3 2.1.1.8.5 1.6 1 2.3.5.8 1.4 1.4 2.5 1.9s2.7.8 4.7.8c1.8 0 3.3-.3 4.4-.8 1.1-.5 1.9-1.1 2.5-1.8.6-.7 1-1.5 1.1-2.2.1-.7.2-1.2.2-1.7 0-1-.2-1.9-.5-2.6-.4-.6-.9-1.2-1.6-1.6-1.4-.8-3.4-1.4-5.9-2-4.9-1.1-8.1-2.2-9.5-3.2-1.4-1-2.3-2.2-2.9-3.5-.6-1.2-.8-2.4-.8-3.6.1-3.7 1.5-6.4 4.2-8.1 2.6-1.7 5.7-2.5 9.1-2.5 1.3 0 2.9.2 4.8.5 1.9.4 3.6 1.4 5 3 .5.5.9 1.1 1.2 1.7.3.5.5 1.1.6 1.6.2 1.1.3 2.1.3 2.9h-5c-.2-2.2-1-3.7-2.4-4.5-1.5-.7-3.1-1.1-4.9-1.1-5.1.1-7.7 2-7.8 5.8 0 1.5.5 2.7 1.6 3.5 1 .8 2.6 1.4 4.7 1.9 4 1 6.7 1.8 8.1 2.2.8.2 1.4.5 1.8.7.5.2 1 .5 1.4.9.8.5 1.4 1.1 1.9 1.8s.8 1.4 1.1 2.1c.3 1.4.5 2.5.5 3.4 0 3.3-1.2 6-3.5 8-2.3 2.1-5.8 3.2-10.3 3.3-1.4 0-3.2-.3-5.4-.8-1-.3-2-.7-3-1.2-.9-.5-1.8-1.2-2.5-2.1-.9-1.4-1.5-2.7-1.7-4.1-.3-1.3-.4-2.4-.3-3.2h5zM670 11.7h4.3V6.4l4.5-1.5v6.8h5.4v3.4h-5.4v15.1c0 .3 0 .6.1 1 0 .4.1.7.4 1.1.2.4.5.6 1 .8.4.3 1 .4 1.8.4 1 0 1.7-.1 2.2-.2V37c-.9.2-2.1.3-3.8.3-2.1 0-3.6-.4-4.6-1.2-1-.8-1.5-2.2-1.5-4.2V15.1H670v-3.4zM705.3 36.9c-.3-1.2-.5-2.5-.4-3.7-.5 1-1.1 1.8-1.7 2.4-.7.6-1.4 1.1-2 1.4-1.4.5-2.7.8-3.7.8-2.8 0-4.9-.8-6.4-2.2-1.5-1.4-2.2-3.1-2.2-5.2 0-1 .2-2.3.8-3.7.6-1.4 1.7-2.6 3.5-3.7 1.4-.7 2.9-1.2 4.5-1.5 1.6-.1 2.9-.2 3.9-.2s2.1 0 3.3.1c.1-2.9-.2-4.8-.9-5.6-.5-.6-1.1-1.1-1.9-1.3-.8-.2-1.6-.4-2.3-.4-1.1 0-2 .2-2.6.5-.7.3-1.2.7-1.5 1.2-.3.5-.5.9-.6 1.4-.1.5-.2.9-.2 1.2h-4.6c.1-.7.2-1.4.4-2.3.2-.8.6-1.6 1.3-2.5.5-.6 1-1 1.7-1.3.6-.3 1.3-.6 2-.8 1.5-.4 2.8-.6 4.2-.6 1.8 0 3.6.3 5.2.9 1.6.6 2.8 1.6 3.4 2.9.4.7.6 1.4.7 2 .1.6.1 1.2.1 1.8l-.2 12c0 1 .1 3.1.4 6.3h-4.2m-.5-12.1c-.7-.1-1.6-.1-2.6-.1h-2.1c-1 .1-2 .3-3 .6s-1.9.8-2.6 1.5c-.8.7-1.2 1.7-1.2 3 0 .4.1.8.2 1.3s.4 1 .8 1.5.9.8 1.6 1.1c.7.3 1.5.5 2.5.5 2.3 0 4.1-.9 5.2-2.7.5-.8.8-1.7 1-2.7.1-.9.2-2.2.2-4zM714.5 11.7h4.3V6.4l4.5-1.5v6.8h5.4v3.4h-5.4v15.1c0 .3 0 .6.1 1 0 .4.1.7.4 1.1.2.4.5.6 1 .8.4.3 1 .4 1.8.4 1 0 1.7-.1 2.2-.2V37c-.9.2-2.1.3-3.8.3-2.1 0-3.6-.4-4.6-1.2-1-.8-1.5-2.2-1.5-4.2V15.1h-4.3v-3.4zM737.6 25.2c-.1 2.6.5 4.8 1.7 6.5 1.1 1.7 2.9 2.6 5.3 2.6 1.5 0 2.8-.4 3.9-1.3 1-.8 1.6-2.2 1.8-4h4.6c0 .6-.2 1.4-.4 2.3-.3 1-.8 2-1.7 3-.2.3-.6.6-1 1-.5.4-1 .7-1.7 1.1-.7.4-1.5.6-2.4.8-.9.3-2 .4-3.3.4-7.6-.2-11.3-4.5-11.3-12.9 0-2.5.3-4.8 1-6.8s2-3.7 3.8-5.1c1.2-.8 2.4-1.3 3.7-1.6 1.3-.2 2.2-.3 3-.3 2.7 0 4.8.6 6.3 1.6s2.5 2.3 3.1 3.9c.6 1.5 1 3.1 1.1 4.6.1 1.6.1 2.9 0 4h-17.5m12.9-3v-1.1c0-.4 0-.8-.1-1.2-.1-.9-.4-1.7-.8-2.5s-1-1.5-1.8-2c-.9-.5-2-.8-3.4-.8-.8 0-1.5.1-2.3.3-.8.2-1.5.7-2.2 1.3-.7.6-1.2 1.3-1.6 2.3-.4 1-.7 2.2-.8 3.6h13zM765.3 29.5c0 .5.1 1 .2 1.4.1.5.4 1 .8 1.5s.9.8 1.6 1.1c.7.3 1.6.5 2.7.5 1 0 1.8-.1 2.5-.3.7-.2 1.3-.6 1.7-1.2.5-.7.8-1.5.8-2.4 0-1.2-.4-2-1.3-2.5s-2.2-.9-4.1-1.2c-1.3-.3-2.4-.6-3.6-1-1.1-.3-2.1-.8-3-1.3-.9-.5-1.5-1.2-2-2.1-.5-.8-.8-1.9-.8-3.2 0-2.4.9-4.2 2.6-5.6 1.7-1.3 4-2 6.8-2.1 1.6 0 3.3.3 5 .8 1.7.6 2.9 1.6 3.7 3.1.4 1.4.6 2.6.6 3.7h-4.6c0-1.8-.6-3-1.7-3.5-1.1-.4-2.1-.6-3.1-.6h-1c-.5 0-1.1.2-1.7.4-.6.2-1.1.5-1.5 1.1-.5.5-.7 1.2-.7 2.1 0 1.1.5 1.9 1.3 2.3.7.4 1.5.7 2.1.9 3.3.7 5.6 1.3 6.9 1.8 1.3.4 2.2 1 2.8 1.7.7.7 1.1 1.4 1.4 2.2.3.8.4 1.6.4 2.5 0 1.4-.3 2.7-.9 3.8-.6 1.1-1.4 2-2.4 2.6-1.1.6-2.2 1-3.4 1.3-1.2.3-2.5.4-3.8.4-2.5 0-4.7-.6-6.6-1.8-1.8-1.2-2.8-3.3-2.9-6.3h5.2zM467.7 50.8h21.9V55h-17.1v11.3h16.3v4.2h-16.3v12.1H490v4.3h-22.3zM499 64.7l-.1-2.9h4.6v4.1c.2-.3.4-.8.7-1.2.3-.5.8-1 1.3-1.5.6-.5 1.4-1 2.3-1.3.9-.3 2-.5 3.4-.5.6 0 1.4.1 2.4.2.9.2 1.9.5 2.9 1.1 1 .6 1.8 1.4 2.5 2.5.6 1.2 1 2.7 1 4.7V87h-4.6V71c0-.9-.1-1.7-.2-2.4-.2-.7-.5-1.3-1.1-1.9-1.2-1.1-2.6-1.7-4.3-1.7-1.7 0-3.1.6-4.3 1.8-1.3 1.2-2 3.1-2 5.7V87H499V64.7zM524.6 61.8h5.1l7.7 19.9 7.6-19.9h5l-10.6 25.1h-4.6zM555.7 50.9h5.5V56h-5.5v-5.1m.5 10.9h4.6v25.1h-4.6V61.8zM570.3 67c0-1.8-.1-3.5-.3-5.1h4.6l.1 4.9c.5-1.8 1.4-3 2.5-3.7 1.1-.7 2.2-1.2 3.3-1.3 1.4-.2 2.4-.2 3.1-.1v4.6c-.2-.1-.5-.2-.9-.2h-1.3c-1.3 0-2.4.2-3.3.5-.9.4-1.5.9-2 1.6-.9 1.4-1.4 3.2-1.3 5.4v13.3h-4.6V67zM587.6 74.7c0-1.6.2-3.2.6-4.8.4-1.6 1.1-3 2-4.4 1-1.3 2.2-2.4 3.8-3.2 1.6-.8 3.6-1.2 5.9-1.2 2.4 0 4.5.4 6.1 1.3 1.5.9 2.7 2 3.6 3.3.9 1.3 1.5 2.8 1.8 4.3.2.8.3 1.5.4 2.2v2.2c0 3.7-1 6.9-3 9.5-2 2.6-5.1 4-9.3 4-4-.1-7-1.4-9-3.9-1.9-2.5-2.9-5.6-2.9-9.3m4.8-.3c0 2.7.6 5 1.8 6.9 1.2 2 3 3 5.6 3.1.9 0 1.8-.2 2.7-.5.8-.3 1.6-.9 2.3-1.7.7-.8 1.3-1.9 1.8-3.2.4-1.3.6-2.9.6-4.7-.1-6.4-2.5-9.6-7.1-9.6-.7 0-1.5.1-2.4.3-.8.3-1.7.8-2.5 1.6-.8.7-1.4 1.7-1.9 3-.6 1.1-.9 2.8-.9 4.8zM620.2 64.7l-.1-2.9h4.6v4.1c.2-.3.4-.8.7-1.2.3-.5.8-1 1.3-1.5.6-.5 1.4-1 2.3-1.3.9-.3 2-.5 3.4-.5.6 0 1.4.1 2.4.2.9.2 1.9.5 2.9 1.1 1 .6 1.8 1.4 2.5 2.5.6 1.2 1 2.7 1 4.7V87h-4.6V71c0-.9-.1-1.7-.2-2.4-.2-.7-.5-1.3-1.1-1.9-1.2-1.1-2.6-1.7-4.3-1.7-1.7 0-3.1.6-4.3 1.8-1.3 1.2-2 3.1-2 5.7V87h-4.6V64.7zM650 65.1l-.1-3.3h4.6v3.6c1.2-1.9 2.6-3.2 4.1-3.7 1.5-.4 2.7-.6 3.8-.6 1.4 0 2.6.2 3.6.5.9.3 1.7.7 2.3 1.1 1.1 1 1.9 2 2.3 3.1.2-.4.5-.8 1-1.3.4-.5.9-1 1.5-1.6.6-.5 1.5-.9 2.5-1.3 1-.3 2.2-.5 3.5-.5.9 0 1.9.1 3 .3 1 .2 2 .7 3 1.3 1 .6 1.7 1.5 2.3 2.7.6 1.2.9 2.7.9 4.6v16.9h-4.6V70.7c0-1.1-.1-2-.2-2.5-.1-.6-.3-1-.6-1.3-.4-.6-1-1.2-1.8-1.6-.8-.4-1.8-.6-3.1-.6-1.5 0-2.7.4-3.6 1-.4.3-.8.5-1.1.9l-.8.8c-.5.8-.8 1.8-1 2.8-.1 1.1-.2 2-.1 2.6v14.1h-4.6V70.2c0-1.6-.5-2.9-1.4-4-.9-1-2.3-1.5-4.2-1.5-1.6 0-2.9.4-3.8 1.1-.9.7-1.5 1.2-1.8 1.7-.5.7-.8 1.5-.9 2.5-.1.9-.2 1.8-.2 2.6v14.3H650V65.1zM700.5 75.2c-.1 2.6.5 4.8 1.7 6.5 1.1 1.7 2.9 2.6 5.3 2.6 1.5 0 2.8-.4 3.9-1.3 1-.8 1.6-2.2 1.8-4h4.6c0 .6-.2 1.4-.4 2.3-.3 1-.8 2-1.7 3-.2.3-.6.6-1 1-.5.4-1 .7-1.7 1.1-.7.4-1.5.6-2.4.8-.9.3-2 .4-3.3.4-7.6-.2-11.3-4.5-11.3-12.9 0-2.5.3-4.8 1-6.8s2-3.7 3.8-5.1c1.2-.8 2.4-1.3 3.7-1.6 1.3-.2 2.2-.3 3-.3 2.7 0 4.8.6 6.3 1.6s2.5 2.3 3.1 3.9c.6 1.5 1 3.1 1.1 4.6.1 1.6.1 2.9 0 4h-17.5m12.8-3v-1.1c0-.4 0-.8-.1-1.2-.1-.9-.4-1.7-.8-2.5s-1-1.5-1.8-2c-.9-.5-2-.8-3.4-.8-.8 0-1.5.1-2.3.3-.8.2-1.5.7-2.2 1.3-.7.6-1.2 1.3-1.6 2.3-.4 1-.7 2.2-.8 3.6h13zM725.7 64.7l-.1-2.9h4.6v4.1c.2-.3.4-.8.7-1.2.3-.5.8-1 1.3-1.5.6-.5 1.4-1 2.3-1.3.9-.3 2-.5 3.4-.5.6 0 1.4.1 2.4.2.9.2 1.9.5 2.9 1.1 1 .6 1.8 1.4 2.5 2.5.6 1.2 1 2.7 1 4.7V87h-4.6V71c0-.9-.1-1.7-.2-2.4-.2-.7-.5-1.3-1.1-1.9-1.2-1.1-2.6-1.7-4.3-1.7-1.7 0-3.1.6-4.3 1.8-1.3 1.2-2 3.1-2 5.7V87h-4.6V64.7zM752.3 61.7h4.3v-5.2l4.5-1.5v6.8h5.4v3.4h-5.4v15.1c0 .3 0 .6.1 1 0 .4.1.7.4 1.1.2.4.5.6 1 .8.4.3 1 .4 1.8.4 1 0 1.7-.1 2.2-.2V87c-.9.2-2.1.3-3.8.3-2.1 0-3.6-.4-4.6-1.2-1-.8-1.5-2.2-1.5-4.2V65.1h-4.3v-3.4zM787.6 86.9c-.3-1.2-.5-2.5-.4-3.7-.5 1-1.1 1.8-1.7 2.4-.7.6-1.4 1.1-2 1.4-1.4.5-2.7.8-3.7.8-2.8 0-4.9-.8-6.4-2.2-1.5-1.4-2.2-3.1-2.2-5.2 0-1 .2-2.3.8-3.7.6-1.4 1.7-2.6 3.5-3.7 1.4-.7 2.9-1.2 4.5-1.5 1.6-.1 2.9-.2 3.9-.2s2.1 0 3.3.1c.1-2.9-.2-4.8-.9-5.6-.5-.6-1.1-1.1-1.9-1.3-.8-.2-1.6-.4-2.3-.4-1.1 0-2 .2-2.6.5-.7.3-1.2.7-1.5 1.2-.3.5-.5.9-.6 1.4-.1.5-.2.9-.2 1.2h-4.6c.1-.7.2-1.4.4-2.3.2-.8.6-1.6 1.3-2.5.5-.6 1-1 1.7-1.3.6-.3 1.3-.6 2-.8 1.5-.4 2.8-.6 4.2-.6 1.8 0 3.6.3 5.2.9 1.6.6 2.8 1.6 3.4 2.9.4.7.6 1.4.7 2 .1.6.1 1.2.1 1.8l-.2 12c0 1 .1 3.1.4 6.3h-4.2m-.5-12.1c-.7-.1-1.6-.1-2.6-.1h-2.1c-1 .1-2 .3-3 .6s-1.9.8-2.6 1.5c-.8.7-1.2 1.7-1.2 3 0 .4.1.8.2 1.3s.4 1 .8 1.5.9.8 1.6 1.1c.7.3 1.5.5 2.5.5 2.3 0 4.1-.9 5.2-2.7.5-.8.8-1.7 1-2.7.1-.9.2-2.2.2-4zM800.7 50.9h4.6V87h-4.6zM828.4 50.8h11.7c2.1 0 3.9.1 5.5.4.8.2 1.5.4 2.2.9.7.4 1.3.9 1.8 1.6 1.7 1.9 2.6 4.2 2.6 7 0 2.7-.9 5.1-2.8 7.1-.8.9-2 1.7-3.6 2.2-1.6.6-3.9.9-6.9.9h-5.7V87h-4.8V50.8m4.8 15.9h5.8c.8 0 1.7-.1 2.6-.2.9-.1 1.8-.3 2.6-.7.8-.4 1.5-1 2-1.9.5-.8.8-2 .8-3.4s-.2-2.5-.7-3.3c-.5-.8-1.1-1.3-1.9-1.7-1.6-.5-3.1-.8-4.5-.7h-6.8v11.9zM858.1 67c0-1.8-.1-3.5-.3-5.1h4.6l.1 4.9c.5-1.8 1.4-3 2.5-3.7 1.1-.7 2.2-1.2 3.3-1.3 1.4-.2 2.4-.2 3.1-.1v4.6c-.2-.1-.5-.2-.9-.2h-1.3c-1.3 0-2.4.2-3.3.5-.9.4-1.5.9-2 1.6-.9 1.4-1.4 3.2-1.3 5.4v13.3H858V67zM875.5 74.7c0-1.6.2-3.2.6-4.8.4-1.6 1.1-3 2-4.4 1-1.3 2.2-2.4 3.8-3.2 1.6-.8 3.6-1.2 5.9-1.2 2.4 0 4.5.4 6.1 1.3 1.5.9 2.7 2 3.6 3.3.9 1.3 1.5 2.8 1.8 4.3.2.8.3 1.5.4 2.2v2.2c0 3.7-1 6.9-3 9.5-2 2.6-5.1 4-9.3 4-4-.1-7-1.4-9-3.9-1.9-2.5-2.9-5.6-2.9-9.3m4.8-.3c0 2.7.6 5 1.8 6.9 1.2 2 3 3 5.6 3.1.9 0 1.8-.2 2.7-.5.8-.3 1.6-.9 2.3-1.7.7-.8 1.3-1.9 1.8-3.2.4-1.3.6-2.9.6-4.7-.1-6.4-2.5-9.6-7.1-9.6-.7 0-1.5.1-2.4.3-.8.3-1.7.8-2.5 1.6-.8.7-1.4 1.7-1.9 3-.7 1.1-.9 2.8-.9 4.8zM904.1 61.7h4.3v-5.2l4.5-1.5v6.8h5.4v3.4h-5.4v15.1c0 .3 0 .6.1 1 0 .4.1.7.4 1.1.2.4.5.6 1 .8.4.3 1 .4 1.8.4 1 0 1.7-.1 2.2-.2V87c-.9.2-2.1.3-3.8.3-2.1 0-3.6-.4-4.6-1.2-1-.8-1.5-2.2-1.5-4.2V65.1h-4.3v-3.4zM927.2 75.2c-.1 2.6.5 4.8 1.7 6.5 1.1 1.7 2.9 2.6 5.3 2.6 1.5 0 2.8-.4 3.9-1.3 1-.8 1.6-2.2 1.8-4h4.6c0 .6-.2 1.4-.4 2.3-.3 1-.8 2-1.7 3-.2.3-.6.6-1 1-.5.4-1 .7-1.7 1.1-.7.4-1.5.6-2.4.8-.9.3-2 .4-3.3.4-7.6-.2-11.3-4.5-11.3-12.9 0-2.5.3-4.8 1-6.8s2-3.7 3.8-5.1c1.2-.8 2.4-1.3 3.7-1.6 1.3-.2 2.2-.3 3-.3 2.7 0 4.8.6 6.3 1.6s2.5 2.3 3.1 3.9c.6 1.5 1 3.1 1.1 4.6.1 1.6.1 2.9 0 4h-17.5m12.9-3v-1.1c0-.4 0-.8-.1-1.2-.1-.9-.4-1.7-.8-2.5s-1-1.5-1.8-2c-.9-.5-2-.8-3.4-.8-.8 0-1.5.1-2.3.3-.8.2-1.5.7-2.2 1.3-.7.6-1.2 1.3-1.6 2.3-.4 1-.7 2.2-.8 3.6h13zM966.1 69.8c0-.3 0-.8-.1-1.4-.1-.6-.3-1.1-.6-1.8-.2-.6-.7-1.2-1.4-1.6-.7-.4-1.6-.6-2.7-.6-1.5 0-2.7.4-3.5 1.2-.9.8-1.5 1.7-1.9 2.8-.4 1.1-.6 2.2-.7 3.2-.1 1.1-.2 1.8-.1 2.4 0 1.3.1 2.5.3 3.7.2 1.2.5 2.3.9 3.3.8 2 2.4 3 4.8 3.1 1.9 0 3.3-.7 4.1-1.9.8-1.1 1.2-2.3 1.2-3.6h4.6c-.2 2.5-1.1 4.6-2.7 6.3-1.7 1.8-4.1 2.7-7.1 2.7-.9 0-2.1-.2-3.6-.6-.7-.2-1.4-.6-2.2-1-.8-.4-1.5-1-2.2-1.7-.7-.9-1.4-2.1-2-3.6-.6-1.5-.9-3.5-.9-6.1 0-2.6.4-4.8 1.1-6.6.7-1.7 1.6-3.1 2.7-4.2 1.1-1 2.3-1.8 3.6-2.2 1.3-.4 2.5-.6 3.7-.6h1.6c.6.1 1.3.2 1.9.4.7.2 1.4.5 2.1 1 .7.4 1.3 1 1.8 1.7.9 1.1 1.4 2.1 1.7 3.1.2 1 .3 1.8.3 2.6h-4.7zM973.6 61.7h4.3v-5.2l4.5-1.5v6.8h5.4v3.4h-5.4v15.1c0 .3 0 .6.1 1 0 .4.1.7.4 1.1.2.4.5.6 1 .8.4.3 1 .4 1.8.4 1 0 1.7-.1 2.2-.2V87c-.9.2-2.1.3-3.8.3-2.1 0-3.6-.4-4.6-1.2-1-.8-1.5-2.2-1.5-4.2V65.1h-4.3v-3.4zM993.5 50.9h5.5V56h-5.5v-5.1m.5 10.9h4.6v25.1H994V61.8zM1006.1 74.7c0-1.6.2-3.2.6-4.8.4-1.6 1.1-3 2-4.4 1-1.3 2.2-2.4 3.8-3.2 1.6-.8 3.6-1.2 5.9-1.2 2.4 0 4.5.4 6.1 1.3 1.5.9 2.7 2 3.6 3.3.9 1.3 1.5 2.8 1.8 4.3.2.8.3 1.5.4 2.2v2.2c0 3.7-1 6.9-3 9.5-2 2.6-5.1 4-9.3 4-4-.1-7-1.4-9-3.9-1.9-2.5-2.9-5.6-2.9-9.3m4.7-.3c0 2.7.6 5 1.8 6.9 1.2 2 3 3 5.6 3.1.9 0 1.8-.2 2.7-.5.8-.3 1.6-.9 2.3-1.7.7-.8 1.3-1.9 1.8-3.2.4-1.3.6-2.9.6-4.7-.1-6.4-2.5-9.6-7.1-9.6-.7 0-1.5.1-2.4.3-.8.3-1.7.8-2.5 1.6-.8.7-1.4 1.7-1.9 3-.6 1.1-.9 2.8-.9 4.8zM1038.6 64.7l-.1-2.9h4.6v4.1c.2-.3.4-.8.7-1.2.3-.5.8-1 1.3-1.5.6-.5 1.4-1 2.3-1.3.9-.3 2-.5 3.4-.5.6 0 1.4.1 2.4.2.9.2 1.9.5 2.9 1.1 1 .6 1.8 1.4 2.5 2.5.6 1.2 1 2.7 1 4.7V87h-4.6V71c0-.9-.1-1.7-.2-2.4-.2-.7-.5-1.3-1.1-1.9-1.2-1.1-2.6-1.7-4.3-1.7-1.7 0-3.1.6-4.3 1.8-1.3 1.2-2 3.1-2 5.7V87h-4.6V64.7zM479.1 100.8h5.2l14.1 36.1h-5.3l-3.8-9.4h-16.2l-3.8 9.4h-5l14.8-36.1m-4.4 22.7H488l-6.5-17.8-6.8 17.8zM508.7 138.8c.1.7.2 1.4.4 1.9.2.6.5 1.1.9 1.6.8.9 2.3 1.4 4.4 1.5 1.6 0 2.8-.3 3.7-.9.9-.6 1.5-1.4 1.9-2.4.4-1.1.6-2.3.7-3.7.1-1.4.1-2.9.1-4.6-.5.9-1.1 1.7-1.8 2.3-.7.6-1.5 1-2.3 1.3-1.7.4-3 .6-3.9.6-1.2 0-2.4-.2-3.8-.6-1.4-.4-2.6-1.2-3.7-2.5-1-1.3-1.7-2.8-2.1-4.4-.4-1.6-.6-3.2-.6-4.8 0-4.3 1.1-7.4 3.2-9.5 2-2.1 4.6-3.1 7.6-3.1 1.3 0 2.3.1 3.2.4.9.3 1.6.6 2.1 1 .6.4 1.1.8 1.5 1.2l.9 1.2v-3.4h4.4l-.1 4.5v15.7c0 2.9-.1 5.2-.2 6.7-.2 1.6-.5 2.8-1 3.7-1.1 1.9-2.6 3.2-4.6 3.7-1.9.6-3.8.8-5.6.8-2.4 0-4.3-.3-5.6-.8-1.4-.5-2.4-1.2-3-2-.6-.8-1-1.7-1.2-2.7-.2-.9-.3-1.8-.4-2.7h4.9m5.3-5.8c1.4 0 2.5-.2 3.3-.7.8-.5 1.5-1.1 2-1.8.5-.6.9-1.4 1.2-2.5.3-1 .4-2.6.4-4.8 0-1.6-.2-2.9-.4-3.9-.3-1-.8-1.8-1.4-2.4-1.3-1.4-3-2.2-5.2-2.2-1.4 0-2.5.3-3.4 1-.9.7-1.6 1.5-2 2.4-.4 1-.7 2-.9 3-.2 1-.2 2-.2 2.8 0 1 .1 1.9.3 2.9.2 1.1.5 2.1 1 3 .5.9 1.2 1.6 2 2.2.8.7 1.9 1 3.3 1zM537.6 125.2c-.1 2.6.5 4.8 1.7 6.5 1.1 1.7 2.9 2.6 5.3 2.6 1.5 0 2.8-.4 3.9-1.3 1-.8 1.6-2.2 1.8-4h4.6c0 .6-.2 1.4-.4 2.3-.3 1-.8 2-1.7 3-.2.3-.6.6-1 1-.5.4-1 .7-1.7 1.1-.7.4-1.5.6-2.4.8-.9.3-2 .4-3.3.4-7.6-.2-11.3-4.5-11.3-12.9 0-2.5.3-4.8 1-6.8s2-3.7 3.8-5.1c1.2-.8 2.4-1.3 3.7-1.6 1.3-.2 2.2-.3 3-.3 2.7 0 4.8.6 6.3 1.6s2.5 2.3 3.1 3.9c.6 1.5 1 3.1 1.1 4.6.1 1.6.1 2.9 0 4h-17.5m12.9-3v-1.1c0-.4 0-.8-.1-1.2-.1-.9-.4-1.7-.8-2.5s-1-1.5-1.8-2.1c-.9-.5-2-.8-3.4-.8-.8 0-1.5.1-2.3.3-.8.2-1.5.7-2.2 1.3-.7.6-1.2 1.3-1.6 2.3-.4 1-.7 2.2-.8 3.7h13zM562.9 114.7l-.1-2.9h4.6v4.1c.2-.3.4-.8.7-1.2.3-.5.8-1 1.3-1.5.6-.5 1.4-1 2.3-1.3.9-.3 2-.5 3.4-.5.6 0 1.4.1 2.4.2.9.2 1.9.5 2.9 1.1 1 .6 1.8 1.4 2.5 2.5.6 1.2 1 2.7 1 4.7V137h-4.6v-16c0-.9-.1-1.7-.2-2.4-.2-.7-.5-1.3-1.1-1.9-1.2-1.1-2.6-1.7-4.3-1.7-1.7 0-3.1.6-4.3 1.8-1.3 1.2-2 3.1-2 5.7V137h-4.6v-22.3zM607 119.8c0-.3 0-.8-.1-1.4-.1-.6-.3-1.1-.6-1.8-.2-.6-.7-1.2-1.4-1.6-.7-.4-1.6-.6-2.7-.6-1.5 0-2.7.4-3.5 1.2-.9.8-1.5 1.7-1.9 2.8-.4 1.1-.6 2.2-.7 3.2-.1 1.1-.2 1.8-.1 2.4 0 1.3.1 2.5.3 3.7.2 1.2.5 2.3.9 3.3.8 2 2.4 3 4.8 3.1 1.9 0 3.3-.7 4.1-1.9.8-1.1 1.2-2.3 1.2-3.6h4.6c-.2 2.5-1.1 4.6-2.7 6.3-1.7 1.8-4.1 2.7-7.1 2.7-.9 0-2.1-.2-3.6-.6-.7-.2-1.4-.6-2.2-1-.8-.4-1.5-1-2.2-1.7-.7-.9-1.4-2.1-2-3.6-.6-1.5-.9-3.5-.9-6.1 0-2.6.4-4.8 1.1-6.6.7-1.7 1.6-3.1 2.7-4.2 1.1-1 2.3-1.8 3.6-2.2 1.3-.4 2.5-.6 3.7-.6h1.6c.6.1 1.3.2 1.9.4.7.2 1.4.5 2.1 1 .7.4 1.3 1 1.8 1.7.9 1.1 1.4 2.1 1.7 3.1.2 1 .3 1.8.3 2.6H607zM629.1 137.1l-3.4 9.3H621l3.8-9.6-10.3-25h5.2l7.6 19.8 7.7-19.8h5z"/>
                </svg>
              </span>
            </a>
            <button class="usa-menu-btn usa-button l-header__menu-button">Menu</button>
          </div>
         
      <div class="l-header__nav">
        <nav class="usa-nav usa-nav--epa" role="navigation" aria-label="EPA header navigation">
          <div class="usa-nav__inner">
            <button class="usa-nav__close" aria-label="Close">
              <svg class="icon icon--nav-close" aria-hidden="true" role="img">
                <title>Primary navigation</title>
                <use xlink:href="https://www.epa.gov/themes/epa_theme/images/sprite.artifact.svg#close"></use>
              </svg> </button>
            <div class="usa-nav__menu">
               <ul class="menu menu--main">
                <li class="menu__item"><a href="https://github.com/David-Cola/David-Cola.github.io" class="menu__link">Ion Exchange Model</a></li>
                
              </ul>
            </div>
          </div>
        </nav>
      </div>
    </header>
    <main id="main" class="main" role="main" tabindex="-1">'
  ),
  
  tags$head(
    tags$style(HTML('.navbar-default .navbar-nav > li > a:hover, .navbar-default .navbar-nav > li > a:focus {
      color: #000; /*Sets the text hover color on navbar*/
    }
    
    .navbar-default .navbar-nav > .active > a, .navbar-default .navbar-nav > .active >
      a:hover, .navbar-default .navbar-nav > .active > a:focus {
        color: white; /*BACKGROUND color for active*/
          background-color: #0e6cb6;
      }
    
    .navbar-default {
      background-color: #0e6cb6;
        border-color: #030033;
    }
    
    
    
    .navbar-default .navbar-nav > li > a {
      color: white; /*Change active text color here*/
    }'))),
  
  tags$style(HTML("
    .tabbable > .nav > li > a                  {background-color: #D3D3D3;  color:black}
  ")),
  
  
  
  
  navbarPage("",
             
#~*~*~*~*~*~*~*~*~*~*~*~*~*~*~*~*~*~*~*~*~*~*~*~*~*~*~*~*~*~*~*~*~*~*~*~*~*~*~*#             
#------------------------------------------------------------------------------#
                            #INPUT SECTION#
#------------------------------------------------------------------------------#            
#~*~*~*~*~*~*~*~*~*~*~*~*~*~*~*~*~*~*~*~*~*~*~*~*~*~*~*~*~*~*~*~*~*~*~*~*~*~*~*#     

             tabPanel("Input", 
                      sidebarLayout(
                        sidebarPanel(
                          selectInput("model", "Ion Exchange Method", c("HSDMIX", "PSDMIX")),
                          fileInput("file1", "Choose .xlsx File", accept = ".xlsx"),
                          textOutput("reject"),
                          textOutput("OutputConcentration"),
                          sliderInput("nrv", "Radial Collocation Points",3, 18, 7),
                          sliderInput("nzv", "Axial Collocation Points", 3, 18, 13),
                                     
                          br(),
                                     
                          actionButton("run_button", "Run Analysis", icon=icon("play")),
                          textOutput("ionadded"),
                          textOutput("concentrationadded"),
                          textOutput("analysisran")
                          ),
                        
                        
                        
                        mainPanel(
                          tabsetPanel(
#------------------------------------------------------------------------------#
                            #COLUMN PARAMETERS#
#------------------------------------------------------------------------------#                                 
                            tabPanel("Column Parameters",
                                     
                                     br(),
                                     
#--------------------------Resin Characteristics-------------------------------#                                     
                                     fluidRow(
                                       column(3,),
                                       column(2, textOutput("Q")),
                                       column(2,shinyWidgets::autonumericInput(
                                         inputId = "Qv",
                                         label="",
                                         value = 1400, 
                                         decimalPlaces = 2,
                                         digitGroupSeparator = ",",
                                         decimalCharacter = ".")),
                                        column(3, selectInput("qunits", "", c("meq/L")))), 
                                              
                                      fluidRow(
                                        column(3, textOutput("RC")),
                                        column(2, textOutput("rb")),
                                        column(2, shinyWidgets::autonumericInput(
                                          inputId = "rbv",
                                          label="",
                                          value = 0.03375, 
                                          decimalPlaces = 5,
                                          digitGroupSeparator = ",",
                                          decimalCharacter = ".")),
                                        column(3, selectInput("rbunits", "", c("cm", "m", "mm", "in", "ft")))
                                      ),
                                     
                                     fluidRow(
                                       column(3, ),
                                       column(2, textOutput("EBED")),
                                       column(2, shinyWidgets::autonumericInput(
                                         inputId = "EBEDv",
                                         label="",
                                         value = 0.35, 
                                         currencySymbolPlacement = "p",
                                         decimalPlaces = 3,
                                         digitGroupSeparator = ",",
                                         decimalCharacter = "."
                                       ))
                                              
                                     ),

                                      fluidRow(
                                        column(3, ),
                                        column(2, uiOutput("EPOR")),
                                        column(2, uiOutput("EPORv"))
                                      ),
#------------------------------------------------------------------------------#                                       
                                       
                                     hr(),
                                     #Parameters Row 2#
#--------------------------Column Specifications-------------------------------#                                     
                                     fluidRow(
                                       column(3,
                                              br(), br(), br(),
                                              textOutput("CS"),
                                              br(),
                                              #This radio button toggles between Linear and volumetric flowrate
                                              radioButtons("veloselect", "", c("Linear", "Volumetric"))),
                                       column(2, #offset=1,
                                              br(), 
                                              textOutput("Length"),
                                              br(), br(), 
                                              textOutput("Velocity"),
                                              br(), br(), 
                                              textOutput("Diameter"),
                                              br(), br(),
                                              textOutput("Flowrate")),
                                       column(2,
                                              
                                              shinyWidgets::autonumericInput(
                                                inputId = "Lv",
                                                label="",
                                                value = 14.765, 
                                                decimalPlaces = 3,
                                                digitGroupSeparator = ",",
                                                decimalCharacter = "."),
                                              
                                              shinyWidgets::autonumericInput(
                                                inputId = "Vv",
                                                label="",
                                                value = 0.123, 
                                                decimalPlaces = 3,
                                                digitGroupSeparator = ",",
                                                decimalCharacter = "."),
                                              
                                              
                                              shinyWidgets::autonumericInput(
                                                inputId = "Dv",
                                                label="",
                                                value = 4, 
                                                decimalPlaces = 3,
                                                digitGroupSeparator = ",",
                                                decimalCharacter = "."),
                                              
                                              shinyWidgets::autonumericInput(
                                                inputId = "Fv",
                                                label="",
                                                value = 1.546, 
                                                decimalPlaces = 5,
                                                digitGroupSeparator = ",",
                                                decimalCharacter = ".")),
                                       
                                       column(3,
                                              selectInput("LengthUnits", "", c("cm", "m", "mm", "in", "ft")),
                                              div(style="margin-top:-0.5em",
                                                  selectInput("VelocityUnits", "", c("cm/s", "m/s", "m/min", "m/h", "in/s","ft/s","ft/min", "gpm/ft^2"))),
                                              
                                              div(style ="
                                              margin-top:-0.5em", 
                                                  selectInput("DiameterUnits","",c("cm", "m", "in", "ft")),
                                                  selectInput("FlowrateUnits","",c("cm^3/s", "m^3/s", "ft^3/s", "mL/s", "L/min", "mL/min", "gpm", "mgd"))))),
#------------------------------------------------------------------------------#                                     

                                      hr(),
                                     #Parameters Row 4#
                                     
                                     fluidRow(
                                       column(3,
                                              br(),
                                              textOutput("conctime")),
                                       column(3, offset=4,
                                              div(style ="
                                              margin-top:-0.5em",
                                                  selectInput("timeunits2", "", c("hr", "day")),
                                                  br(), br()))),
                                     
#------------------------------------------------------------------------------#
                         #END COLUMN PARAMETERS#
#------------------------------------------------------------------------------#                                       
                                     
#------------------------------------------------------------------------------#
                              #IONS TAB#
#------------------------------------------------------------------------------#                                     
                                     
                            ),
                            tabPanel("Ions",
                                     br(),
                                     h4("Ion List"),
                                     dataEditUI("edit-1"),
                                     br(), br(),
                                     h4("Concentration Points"),
                                     dataEditUI("edit-2"),
                                     br(), br(),
                                     h4("Effluent Data"),
                                     dataEditUI("edit-3")
                            ),

#------------------------------------------------------------------------------#
                              #END IONS TAB#
#------------------------------------------------------------------------------#

#------------------------------------------------------------------------------#
                            #ALKALINITY TAB#
#------------------------------------------------------------------------------#
                            
                            tabPanel("Alkalinity",
                                     br(),
                                     h4("Bicarbonate Concentration of Alkalinity"),
                                     textOutput("AlkConv"),
                                     br(),
                                     fluidRow(
                                       column(4,
                                     numericInput("alkvalue", "Alkalinity Value", 5),
                                     numericInput("pH", "pH", 7)),
                                     column(4, offset=1,
                                           selectInput("alkunits", "Concentration Units", c("meq", "mg/L")),
                                      
                                           div(style ="
                                              margin-top:2em",
                                           h5("Bicarbonate Concentration (meq)")),
                                           div(style ="
                                              margin-top:-1em",
                                           textOutput("bicarbcin"))),
                                     column(4, offset=1,
                                            div(style ="
                                              margin-top:2em",
                                            h5("Bicarbonate Concentration (mg/L)")),
                                            div(style ="
                                              margin-top:-1em",
                                            textOutput("bicarbcinmgl"))),
                                     br()
                                    
                                     )#fluid row
                                    ),#tab panel
#------------------------------------------------------------------------------#
                        #END ALKALINITY TAB#
#------------------------------------------------------------------------------#
                                   )
                                  )#mainPanel
                                 ),#sidebarLayout
                      
                                ),#navbarPage

#~*~*~*~*~*~*~*~*~*~*~*~*~*~*~*~*~*~*~*~*~*~*~*~*~*~*~*~*~*~*~*~*~*~*~*~*~*~*~*#             
#------------------------------------------------------------------------------#
                            #END INPUT SECTION#
#------------------------------------------------------------------------------#            
#~*~*~*~*~*~*~*~*~*~*~*~*~*~*~*~*~*~*~*~*~*~*~*~*~*~*~*~*~*~*~*~*~*~*~*~*~*~*~*# 

#~*~*~*~*~*~*~*~*~*~*~*~*~*~*~*~*~*~*~*~*~*~*~*~*~*~*~*~*~*~*~*~*~*~*~*~*~*~*~*#             
#------------------------------------------------------------------------------#
                              #OUTPUT SECTION#
#------------------------------------------------------------------------------#            
#~*~*~*~*~*~*~*~*~*~*~*~*~*~*~*~*~*~*~*~*~*~*~*~*~*~*~*~*~*~*~*~*~*~*~*~*~*~*~*#   

             tabPanel("Output",
                      
                      sidebarLayout(
                        sidebarPanel(
                          selectInput("OCunits", "Output Concentration Units", c("mg/L", "ug/L", "ng/L", "c/c0")),
                          selectInput("timeunits","Output Time Units",c("Days", "Bed Volumes (x1000)", "Hours", "Months", "Years")),
                          
                          checkboxInput("computeddata", "Computed Data", TRUE),
                          checkboxInput("effluentdata", "Effluent Data", FALSE),
                          checkboxInput("influentdata", "Influent Data", FALSE),
                          
                          downloadButton("save_button", "Save Data")
                        ),
                        
                        mainPanel(
                          
                          shinycssloaders::withSpinner(
                            plotlyOutput("Plot")), #Counterions
                          br(),
                          plotlyOutput("ExtraChemicals")))), #Ions

#~*~*~*~*~*~*~*~*~*~*~*~*~*~*~*~*~*~*~*~*~*~*~*~*~*~*~*~*~*~*~*~*~*~*~*~*~*~*~*#             
#------------------------------------------------------------------------------#
                          #END OUTPUT SECTION#
#------------------------------------------------------------------------------#            
#~*~*~*~*~*~*~*~*~*~*~*~*~*~*~*~*~*~*~*~*~*~*~*~*~*~*~*~*~*~*~*~*~*~*~*~*~*~*~*#

#~*~*~*~*~*~*~*~*~*~*~*~*~*~*~*~*~*~*~*~*~*~*~*~*~*~*~*~*~*~*~*~*~*~*~*~*~*~*~*#             
#------------------------------------------------------------------------------#
                            #ABOUT SECTION#
#------------------------------------------------------------------------------#            
#~*~*~*~*~*~*~*~*~*~*~*~*~*~*~*~*~*~*~*~*~*~*~*~*~*~*~*~*~*~*~*~*~*~*~*~*~*~*~*#

             tabPanel("About",
<<<<<<< HEAD
                      h5("Ion Exchange Model"),
                      textOutput("about"),
                      br(),
                      tags$a(href="https://github.com/USEPA/Water_Treatment_Models/", "Read more about the Ion Exchange Model"),
                      br(), br(),
                      #textOutput("how2use"),
                      h5("There are two ways to start this model:"),
                      textOutput("how2use2"),
                      br(),
                      textOutput("how2use3"),
                      textOutput("how2use4"),
                      br(),
                      #textOutput("how2use5"),
                      h5("Developed By"),
                      textOutput("how2use6"),
                      textOutput("how2use7"),
                      textOutput("how2use8"))
=======
                      ("The Ion Exchange Model is a tool used to model a strong-base anion exchange unit operation in a drinking water treatment plant. This model relies on selectivity coefficient parameters and other information about the anion exchange resin and predicts the breakthrough behavior for unit operation design."),
                      br(), br(),
                      tags$a(href="https://github.com/USEPA/Water_Treatment_Models/", "Click here to read more about the Ion Exchange Model"),
                      br(), br(),
                      strong("There are two ways to start this model:"), br(),
                      ("1) Use an Excel file to describe parameters of the water treatment unit operation (examples provided). Files can be uploaded by clicking 'Browse' in the top left corner of the Input page."),br(),
                      ("2) Start with the data that is provided in the user interface and manipulate the data from there. "),br(),
                      br(),("Enter information into Column Parameters tab, then add concentration and other ion information in the Ions tab. These can be adjusted within the GUI or saved in an .xlsx file to reuse in the future. Click 'Run Analysis' to begin the simulation. Simulation time can take a few seconds to minutes (20 + seconds) depending on how many ions are simulated."),
                      br(),br(),
                      strong("Developed By"),br(),
                      ("David Colantonio"),br(),
                      ("Levi Haupert"),br(),
                      ("Jonathan Burkhardt"),)
>>>>>>> 3ffda655
  )
)


#~*~*~*~*~*~*~*~*~*~*~*~*~*~*~*~*~*~*~*~*~*~*~*~*~*~*~*~*~*~*~*~*~*~*~*~*~*~*~*#
#------------------------------------------------------------------------------#
#~*~*~*~*~*~*~*~*~*~*~*~*~*~*~*~*~*~*~*~*~*~*~*~*~*~*~*~*~*~*~*~*~*~*~*~*~*~*~*#
#------------------------------------------------------------------------------#
                            #BEGIN SERVER#
#------------------------------------------------------------------------------#
#~*~*~*~*~*~*~*~*~*~*~*~*~*~*~*~*~*~*~*~*~*~*~*~*~*~*~*~*~*~*~*~*~*~*~*~*~*~*~*#
#------------------------------------------------------------------------------#
#~*~*~*~*~*~*~*~*~*~*~*~*~*~*~*~*~*~*~*~*~*~*~*~*~*~*~*~*~*~*~*~*~*~*~*~*~*~*~*#

server <- function(input, output, session) {
  
  #------------------------------------------------------------------------------#
  #STATIC DISPLAY TEXTS#
  #------------------------------------------------------------------------------#
  
#--------------------------Resin Characteristics-------------------------------#  
  output$RC<-renderText("Resin Characteristics")
  output$Q<-renderText("Resin Capacity")
  output$rb<-renderText("Bead Radius")
  output$EBED<-renderText("Bed Porosity")
  output$name<-renderText("Name")
#------------------------------------------------------------------------------#
  
  #The reason these are multiple if else statements is because it gives more
  #control of where the items will appear in the UI
  output$EPOR<-renderUI({
    if(input$model=="HSDMIX"){
      #pass
    }
    else{
      renderText("Resin Porosity")
    }
  })
  
  output$EPORv<-renderUI({
    if(input$model=="HSDMIX"){
      #pass
    }
    else{
      numericInput("EPORvalue", "", 0.2)
    }
  })
  
#------------------------------------------------------------------------------#

  output$CS<-renderText("Column Specifications")
  output$MC<-renderText("Material Characteristics")
  output$CS3<-renderText("Solver Related")
#--------------------------Column Specifications-------------------------------#  
  output$Length<-renderText("Length")
  output$Velocity<-renderText("Velocity")
  output$Diameter<-renderText("Diameter")
  output$Flowrate<-renderText("Flow Rate")
#------------------------------------------------------------------------------#  
  output$SR<-renderText("Solver Related")
  output$nr<-renderText("Radial Collocation Points")
  output$nz<-renderText("Axial Collocation Points")
  
  output$conctime<-renderText("Time")
  output$TS<-renderText("Time Step")
  
  output$ChemicalNames<-renderText("Chemical Names")
  output$mw<-renderText("mw")
  output$KxA<-renderText("KxA")
  output$Valence<-renderText("Valence")
  
  output$Name2<-renderText("Name")
  output$InitialTime<-renderText("Inital")
  output$FinalTime<-renderText("Final")
  
  output$OC<-renderText("Units")
  
  output$IonList<-renderText("Ion List")
  output$ConcentrationList<-renderText("Concentration Points")
  
<<<<<<< HEAD
  output$about<-renderText("The Ion Exchange Model is a tool used to model a strong-base anion exchange unit operation in a drinking water treatment plant. This model relies on selectivity coefficient parameters and other information about the anion exchange resin and predicts the breakthrough behavior for unit operation design.")
  
  output$AlkConv<-renderText("Bicarbonate is the common chemical used to measure alkalinity in this model, however, the user may have the pH of their water without the Bicarbonate specifications. If this is the case then the user can use this calculator to take their pH measurement and find the corresponding Bicarbonate concentrations.  ")
  output$bicarbion<-renderTable(bicarbion)
  
  
  output$how2use2<-renderText("1) Use an Excel file to describe parameters of water treatment unit operation (examples provided). One can upload such file by clicking 'Browse' in the top left corner of the Input page.")
  output$how2use3<-renderText("2) Start with the data that is provided in the user interface and manipulate the data from there. Once the parameters have been decided ions can be added, either in the xlsx file or on the ions tab, as well as concentration points. When the user is satisfied with their settings, click 'run analysis' to begin the computation. Simulation time can take a few seconds to minutes depending on how many ions are added.")
  output$how2use4<-renderText(" Once the parameters have been decided ions can be added, either in the xlsx file or on the ions tab, as well as concentration points. When the user is satisfied with their settings, click 'run analysis' to begin the computation. Simulation time can take a few seconds to minutes depending on how many ions are added.")
  output$how2use5<-renderText("Developed By")
  output$how2use6<-renderText("David Colantonio")
  output$how2use7<-renderText("Levi Haupert")
  output$how2use8<-renderText("Jonathan Burkhardt")
  
=======
  
>>>>>>> 3ffda655
  #------------------------------------------------------------------------------#
  #INPUT FILE HANDLING#
  #------------------------------------------------------------------------------#
  
  #The function process_files was defined at the beginning, now it is being called
  #When a file is inputted into the UI
  observeEvent(input$file1, {
    file <- input$file1
    process_files(file$datapath)
  })
  
  #GUI rejects a file upload that is not an xlsx
  output$reject<-renderPrint({
    req(input$file1)
    if(input$file1$type != "application/vnd.openxmlformats-officedocument.spreadsheetml.sheet"){ stop("Please upload a .xlsx file")}
  })
  
  ### TODO: Should the reject be within the process_files? Or somehow before that.... so merging the above 2 items?
  
  #When a file is uploaded, the session is reloaded. We do this because there does
  #Not seem to be any other way to overwrite the DataEditR tables. See the process_file
  #Notes for further elaboration.
  observeEvent(input$file1, {
    session$reload()
  })
  
  
  
#~*~*~*~*~*~*~*~*~*~*~*~*~*~*~*~*~*~*~*~*~*~*~*~*~*~*~*~*~*~*~*~*~*~*~*~*~*~*~*#             
#------------------------------------------------------------------------------#
                            #DATA PREP SECTION#
#------------------------------------------------------------------------------#            
#~*~*~*~*~*~*~*~*~*~*~*~*~*~*~*~*~*~*~*~*~*~*~*~*~*~*~*~*~*~*~*~*~*~*~*~*~*~*~*#  
 
  
  
  
  
#------------------------------------------------------------------------------#
                        #PARAMS DATA HANDLING#
#------------------------------------------------------------------------------#  
  
  #When the param sheet is read in, make it a reactiveVal so that the data can
  #Be saved between refreshes and edited
  paramsheet<-reactiveVal(read.csv("paramsheet.csv"))
  
  
  ##Flow rate V. Linear Velocity
  ##Some water treatment users may want to use a linear velocity and some may want to use a flow rate
  ##Given that we can have one option, both options, or neither
  
  
  test_df<-data.frame(C=c('v','flrt','diam'))
  flags<-reactive({test_df$C %in% paramsheet()$name}) ##flags are in order [1] velocity [2] flowrate and [3] diameter
  
  velocity<-reactiveVal()
  velocityvector2<-reactiveVal()
  velocityvector3<-reactiveVal()
  
  flowrate<-reactiveVal()
  flowrate2<-reactiveVal()
  flowrate3<-reactiveVal()
  
  diameter<-reactiveVal()
  diameter2<-reactiveVal()
  diameter3<-reactiveVal()
  
  
  observe({if (flags()[1]){
    # velocity read in
    velocity(filter(paramsheet(), name=='v')$value)
    updateNumericInput(session, "Vv", value=velocity())
                                                                                                                               
    velocityvector2(c(filter(paramsheet(), name=='v')$units, velocityvector))
    velocityvector3<-unique(velocityvector2())
    
    updateSelectInput(session, "VelocityUnits", choices=velocityvector3())

    ##add toggle of velocity selector
    updateRadioButtons(session, "veloselect", selected="Linear")

  }
    else if(flags()[2] & flags()[3]){
      
      flowrate(filter(paramsheet(), name=='flrt')$value)
      diameter(filter(paramsheet(), name=='diam')$value)
     
     updateNumericInput(session, "Fv", value=flowrate())
     updateNumericInput(session, "Dv", value=diameter())
     
     
     flowrate2(c(filter(paramsheet(), name=='flrt')$units, flowratevector))
     flowrate3(unique(flowrate2()))
     
     diameter2(c(filter(paramsheet(), name=='diam')$units, diametervector))
     diameter3(unique(diameter2()))
     
     updateSelectInput(session, "FlowrateUnits", choices=flowrate3())
     updateSelectInput(session, "DiameterUnits", choices=diameter3())                                     
     
     updateRadioButtons(session, "veloselect", selected="Volumetric")
    }
    else{
     print("Warning: No flow data provided, defaults used")
    }

    })
  
  
    
  #Take the data from the file that the user uploaded and overwrite the default frame
  capacity<-reactive({filter(paramsheet(), name=="Q")$value})
  eebed<-reactive({filter(paramsheet(), name=="EBED")$value})
  length2<-reactive({filter(paramsheet(), name=="L")$value})
  beadradius<-reactive({filter(paramsheet(), name=="rb")$value})
  film<-reactive({filter(paramsheet(), name=="kL")$value})
  diffuse<-reactive({filter(paramsheet(), name=="Ds")$value})
  radial<-reactive({filter(paramsheet(), name=="nr")$value})
  axial<-reactive({filter(paramsheet(), name=="nz")$value})
  time<-reactive({filter(paramsheet(), name=="time")$value})
  
  observe({
    updateNumericInput(session, "Qv", value=format(capacity(), digits=4, scientific=FALSE))
    updateNumericInput(session, "EBEDv", value=format(eebed(), digit=4, scientific=FALSE))
    updateNumericInput(session, "Lv", value=length2())
    updateNumericInput(session, "rbv", value=prettyNum(beadradius(), digits=4, scientific=FALSE))
    updateNumericInput(session, "kLv", value=film())
    updateNumericInput(session, "Dsv", value=diffuse())
    updateNumericInput(session, "nrv", value=radial())
    updateNumericInput(session, "nzv", value=axial())
  })
  
  
  
  #This is the to update the selectInput to the unit that you have in the excel
  #file. There doesn't seem to be a direct way to update to the selectInput to the one in
  #the xlsx file, but, you can update the options as a whole. So, I create a vector
  #of all the unit options, then take the unit you have in your file and combine them
  #into one vector. The value in your excel file becomes the first value in the combined vector. 
  #Then from there
  #I run it through a unique() function which gets rid of the duplicate in your vector
  #Then, I can update the selectInput vector where it has reorganized your  initial
  #vector to start
  #with the users input.
  
  
  lengthvector2<-reactive({c(filter(paramsheet(), name=="L")$units, lengthvector)})
  lengthvector3<-reactive({unique(lengthvector2())})
  
  rbvector<-reactive({c(filter(paramsheet(), name=='rb')$units, lengthvector)})
  rbvector2<-reactive({unique(rbvector())})
  
  timevector2<-reactive(c(filter(paramsheet(), name=='time')$units, timevector))
  timevector3<-reactive({unique(timevector2())})
  
  observe({
    updateSelectInput(session, "rbunits", choices=rbvector2())
    updateSelectInput(session, "LengthUnits", choices=lengthvector3())
    updateSelectInput(session, "timeunits2", choices=timevector3())
    })
  
  observe({
    toggleState("Vv", condition=input$veloselect!="Volumetric")
    toggleState("Fv", condition=input$veloselect!="Linear")
    toggleState("Dv", condition=input$veloselect!="Linear")
  })
  
  velocityvar<-reactiveVal()
  
#------------------------------------------------------------------------------#
                  #IBICARBONATE TO ALKALINITY CONVERTER#
#------------------------------------------------------------------------------#  
  
  
  bicarbconverted<-reactiveVal()
  bicarbmeq2mgl<-50.045001
  
  h_plus<-reactiveVal()
  observe({h_plus(10^-input$pH)})
  
  calcium_carb_alpha<-reactive({k1*h_plus()/(h_plus()**2 + k1*h_plus()+k1*k2)})
  
  observe({
    if(input$alkunits=='meq'){
      bicarbconverted(calcium_carb_alpha()*input$alkvalue)
    }
    else{
      bicarbconverted(calcium_carb_alpha()*input$alkvalue/bicarbmeq2mgl) #mw/valence -> mw
    }
  })
  
  
  output$bicarbcin<-renderText(bicarbconverted())
  output$bicarbcinmgl<-renderText(bicarbconverted()*bicarbmeq2mgl)
  
  
 
#------------------------------------------------------------------------------#
                        #IONS TAB DATA HANDLING#
#------------------------------------------------------------------------------#  
  
  
  iondat<- dataEditServer("edit-1", data = "ionsheet.csv") 
  dataOutputServer("output-1", data = iondat)

#------------------------------------------------------------------------------#
                        #CIN TAB DATA HANDLING#
  #The prep here seems like it can mostly be done mostly in one or two functions
  #instead of the multiple functions that are used here, but, some of the 
  #independent steps are used throughout the code. So this makes it easier
  #To break it up
#------------------------------------------------------------------------------#   
  
  cindat<-dataEditServer("edit-2",read_args=list(colClasses=c("numeric")),data="cinsheet.csv") ## read_args should make all columns numeric, which seems to address the "initial read in as integer issues"
  dataOutputServer("output-2", data = cindat)
  
  #Convert the cin data time to hours if it is not already
  cindat_hours<-reactive({
    cindata<-cindat()
    time<-cindata['time']
    if(input$timeunits2=='hr'){
      newtime<-time
    }
    else{
      newtime<-time*24
    }
    newcin<-cbind(newtime, cindata[,2:ncol(cindata)])
    return(newcin)
  })

  
  #convert cindat to meq if it is not already
  cin_hours_meq<-reactive({cin_correct(iondat(), cindat_hours())})
  cin_hours_mgl<-reactive({mass_converter_mgl(iondat(), cindat_hours())})

  #When the file is first uploaded the influent data and simulated data both have
  #the same names, so to differentiate them I rename them to chemical_influent 
  #with this function
  cin_hours_meq_renamer<-reactive({influent_chemical_renamer(cin_hours_meq(), cindat_hours())})
  cin_hours_mgl_renamer<-reactive({influent_chemical_renamer(cin_hours_mgl(), cindat_hours())})

  #The cin tab is now in the correct units and named appropriately. Gather then 
  #brings them to a shape that makes it easy to convert and easy to plot
  #Using the tidyr::gather function with the hours still attached gives a bad 
  #result, so the time is Seperated out and then reattached in 
  #cindat_meq_hours_preprepped
  
  cin_meq_hours_prep<-reactive({influent_organizer(cin_hours_meq_renamer(), cindat_hours())})
  cin_mgl_hours_prep<-reactive({influent_organizer(cin_hours_mgl_renamer(), cindat_hours())})
  

  
  
#------------------------------------------------------------------------------#
                      #EFFLUENT TAB HANDLING#
#------------------------------------------------------------------------------# 
  
  effluentdat<-dataEditServer("edit-3", data="effluent.csv")
  dataOutputServer("output-1", data=effluentdat)

  
  #inputeffluentdatamgl<-reactive({mass_converter_mgl(iondat(), effluentdat())})
  effdata<-reactive({effluent_data_processor(iondat(), effluentdat())})
  observe({print(effdata())})
  
  #observe({print(effluent_data_processor(effluentdat(), inputeffluentdatamgl()))})
  

#~*~*~*~*~*~*~*~*~*~*~*~*~*~*~*~*~*~*~*~*~*~*~*~*~*~*~*~*~*~*~*~*~*~*~*~*~*~*~*#             
#------------------------------------------------------------------------------#
                      #END DATA PREP SECTION#
#------------------------------------------------------------------------------#            
#~*~*~*~*~*~*~*~*~*~*~*~*~*~*~*~*~*~*~*~*~*~*~*~*~*~*~*~*~*~*~*~*~*~*~*~*~*~*~*#  


  
  
  

#------------------------------------------------------------------------------#
                    #CALLING THE HSDMIX FUNCTION#
#------------------------------------------------------------------------------#

  #HSDMIX values is stored in this reactiveVal "out"
  out<-reactiveVal()

  observeEvent(input$run_button, {
    out(HSDMIX_prep(input, iondat(), cindat(), nt_report))
  })
  
  
  # find outlet indices
  outlet_id <- reactive({dim(out()[[2]])[4]})
  liquid_id <- reactive({dim(out()[[2]])[2]})

#------------------------------------------------------------------------------#
#                 IEX CONCENTRATION OUTPUT DATAFRAME                           
#------------------------------------------------------------------------------#
  ### TODO: add better error handling HSDMIX_prep can now return an 'error' value which is an integer, or the full data
  #### only want to proceed if it isn't an error state

  timeframe<-reactive({data.frame(hours=out()[[1]])})
  allchemicalconcs<-list()

  
  #HSDMIX outputs a list, so this takes the list and binds them into a dataframe
  allchemicals_hours_meq<-eventReactive(input$run_button, {for (x in 1:nrow(iondat())){
    conc<-out()[[2]][, liquid_id(), x, outlet_id()]
    allchemicalconcs[[x]]<-conc
  }
    allconcdf<-data.frame(allchemicalconcs)
    colnames(allconcdf)<-iondat()$name
    allconcdf
  })

  allchemicals_hours_mgl<-reactive({HSDMIX_in_hours_mgl(allchemicals_hours_meq(), iondat(), timeframe())})
  

  #------------------------------------------------------------------------------#
  #                   END IEX CONCENTRATION OUTPUTDATAFRAME#
  #------------------------------------------------------------------------------#
  #~*~*~*~*~*~*~*~*~*~*~*~*~*~*~*~*~*~*~*~*~*~*~*~*~*~*~*~*~*~*~*~*~*~*~*~*~*~*~*#

  #------------------------------------------------------------------------------#
  #GENERATE C/C0 DATAFRAMES FROM MG/L CONCENTRATION DATAFRAMES#

  #The goal here is: For each column in allchemicals, divide every element
  #in each column by the first value in that column.
  #------------------------------------------------------------------------------#
  ## need to create meq/L c0 for math to work out
  cc0vector_meq<-reactive({cc0_conv_meq(iondat(), cindat())})
  

  computedcc0<-reactive({HSDMIX_cc0(allchemicals_hours_meq(), cc0vector_meq())})
  effluentcc0<-reactive({effluent_cc0(effluentdat(), iondat(), cc0vector_meq())})
  influentcc0<-reactive({HSDMIX_cc0(cin_hours_meq_renamer()[,2:ncol(cin_hours_meq_renamer())], cc0vector_meq())})
  


  #------------------------------------------------------------------------------#
  #END IEX CONCENTRATION OUTPUTDATAFRAME#
  #------------------------------------------------------------------------------#
  #~*~*~*~*~*~*~*~*~*~*~*~*~*~*~*~*~*~*~*~*~*~*~*~*~*~*~*~*~*~*~*~*~*~*~*~*~*~*~*#






#~*~*~*~*~*~*~*~*~*~*~*~*~*~*~*~*~*~*~*~*~*~*~*~*~*~*~*~*~*~*~*~*~*~*~*~*~*~*~*#
#------------------------------------------------------------------------------#
                     #CONVERTING OUTPUT DATAFRAMES#
#------------------------------------------------------------------------------#


  outputcounterions<-reactiveValues()
  outputions<-reactiveValues()
  outputeffluent<-reactiveValues()
  outputinfluent<-reactiveValues()


  ion_list<-c("CHLORIDE", "SULFATE", "BICARBONATE", "NITRATE")
  ion_flag<-reactive({ion_list %in% colnames(cindat())})
  number_of_ions<-reactive({length(ion_flag()[ion_flag()==TRUE])})

  counterIon_loc<-reactive({ number_of_ions() * nt_report })
  addIon_loc<-reactive({ counterIon_loc() + 1 })


  counteriondata<-reactive({allchemicals_hours_mgl()[0:counterIon_loc(),]})
  iondata<-reactive({allchemicals_hours_mgl()[addIon_loc():nrow(allchemicals_hours_mgl()),]})

  counteriondatacc0<-reactive({computedcc0()[0:counterIon_loc(),]})
  iondatacc0<-reactive({computedcc0()[addIon_loc():nrow(allchemicals_hours_mgl()),]})

  outputcounterions$name<-reactive({counteriondata()$name})
  outputions$name<-reactive({iondata()$name})





  observe({
    ## convert time units for graphing
    # calculating kBV
    if (input$timeunits == "Bed Volumes (x1000)") {
      bv_conv <- get_bv_in_sec(input)
      outputcounterions$time <- counteriondata()$hours / (bv_conv / hour2sec) / 1e3
      outputions$time <- iondata()$hours / (bv_conv / hour2sec) / 1e3
      
      outputeffluent$time<- effdata()$hours/ (bv_conv / hour2sec) / 1e3
      outputinfluent$hours<-cin_mgl_hours_prep()$hours  / (bv_conv / hour2sec) / 1e3  ## should this be $time?

    } else {
      outputcounterions$time <- counteriondata()$hours / (time_conv[input$timeunits] / hour2sec)
      outputions$time <- iondata()$hours / (time_conv[input$timeunits] / hour2sec)
      
      outputeffluent$time<- effdata()$hours/ (time_conv[input$timeunits] / hour2sec)
      outputinfluent$hours<-cin_mgl_hours_prep()$hours/ (time_conv[input$timeunits] / hour2sec) ## should this be $time?
    }
  })






  observe({
    ### convert y-axis/mass units for graphing
    if(input$OCunits=="c/c0"){
      ## just replicates the returned data
      outputcounterions$conc <-  counteriondatacc0()$conc
      outputions$conc<-iondatacc0()$conc
      
      outputeffluent$conc<- effluentcc0()$conc
      outputinfluent$conc <- influentcc0()$conc#influentcc04()$conc
    } else {
      outputcounterions$conc <- counteriondata()$conc / mass_conv[input$OCunits]
      outputions$conc <- iondata()$conc / mass_conv[input$OCunits]
      
      outputeffluent$conc <- effdata()$conc/mass_conv[input$OCunits]
      outputinfluent$conc <- cin_mgl_hours_prep()$conc/mass_conv[input$OCunits]
    }

  })



 




  ### graph data

  counterion_data_processed<-reactive({
    if(input$computeddata==TRUE){
      plot_data <- counteriondata()
      plot_data$conc <- outputcounterions$conc
      plot_data$hours <- outputcounterions$time
      plot_data
    }
    else{
      plot_data <- data.frame(hours=c(NA), name=c(NA), conc=c(NA))
      plot_data
    }
  })

 ion_data_processed<-reactive({
    if(input$computeddata==TRUE){
      plot_data2 <- iondata()
      plot_data2$conc <- outputions$conc
      plot_data2$hours <- outputions$time
      plot_data2
    }
    else{
      plot_data2 <- data.frame(hours=c(NA), name=c(NA), conc=c(NA))
      plot_data2
    }
  })



  effluent_processed<-reactive({
    if(input$effluentdata==TRUE){
      plot_data3<-effdata()
      plot_data3$conc<-outputeffluent$conc
      plot_data3$hours<- outputeffluent$time
      plot_data3
    }
    else{
      plot_data3 <- data.frame(hours=c(NA), name=c(NA), conc=c(NA))
      plot_data3
    }
  })




  influent_processed<-reactive({
    if(input$influentdata==TRUE){
      plot_data4<-cin_mgl_hours_prep()
      plot_data4$conc<-outputinfluent$conc
      plot_data4$hours<-outputinfluent$hours
      plot_data4
    }
    else{
      plot_data4 <- data.frame(hours=c(NA), name=c(NA), conc=c(NA))
      plot_data4
    }
  })



  cindat_converter_counter<-reactive({
    dat<-influent_processed()
    newdat<-subset(dat, name=="SULFATE_influent" | name=="CHLORIDE_influent"
                   | name=="NITRATE_influent" | name=="BICARBONATE_influent")
    newdat
  })

  cindat_converter_ion<-reactive({
    dat<-influent_processed()
    newdat<-subset(dat, name!="SULFATE_influent" & name!="CHLORIDE_influent"
                   & name!="NITRATE_influent" & name!="BICARBONATE_influent")
    newdat
  })

  

  fig<-reactive({create_plotly(counterion_data_processed(), effluent_processed(), cindat_converter_counter())})
  counterionfigure<-reactive({fig()%>%layout(title="Concentration over Time", showlegend=TRUE,
                                 legend=list(orientation='h', y=1),
                                 xaxis=list(title=input$timeunits),
                                 yaxis=list(title=paste0("Concentration (",input$OCunits,")"), showexponent='all', 
                                            exponentformat='e'))})

  bonusfig<-reactive({create_plotly2(ion_data_processed(), effluent_processed(), cindat_converter_ion())})
  ionfigure<-reactive({bonusfig()%>%layout(title="Concentration over Time", showlegend=TRUE,
                                             legend=list(orientation='h', y=1),
                                             xaxis=list(title=input$timeunits),
                                             yaxis=list(title=paste0("Concentration (",input$OCunits,")"), showexponent='all', 
                                                        exponentformat='e'))})



  output$Plot<-renderPlotly(
    counterionfigure())

  output$ExtraChemicals <- renderPlotly(
    ionfigure())


  

  paramdf<-reactive({data.frame(name=c("Q", "EBED", "L", "v", "rb", "kL", "Ds", "nr", "nz", "time"),
                      value=c(input$Qv, input$EBEDv, input$Lv, input$Vv, input$rbv, NA, NA, input$nrv, input$nzv, input$timeunits2),
                      units=c(input$qunits, NA, input$LengthUnits, input$VelocityUnits, input$rbunits, NA, "cm2/s", NA, NA, input$timeunits2)
                      )})

  
  outputsave<-reactive({
    chemicalsforsaving<-tidyr::spread(allchemicals_hours_mgl(), "name", "conc")
    justnames<-colnames(chemicalsforsaving)
    fixednames<-c("time", justnames[2:length(justnames)])
    colnames(chemicalsforsaving)<-fixednames
    return(chemicalsforsaving)
  })
  
<<<<<<< HEAD

  output$save_button <- downloadHandler(
    filename = function() {
      paste("data-", Sys.Date(), ".xlsx", sep="")
    },
    content = function(file) {
      write.xlsx(paramdf(), file, sheetName="params",append=TRUE, row.names=FALSE)
      write.xlsx(iondat(), file, sheetName="ions",append=TRUE, row.names=FALSE)
      write.xlsx(cindat(), file, sheetName="Cin", append=TRUE, row.names=FALSE)
      write.xlsx(outputsave(), file, sheetName="effluent", append=TRUE, row.names=FALSE)
=======
  ### TODO: Can we make this file name dynamic? otherwise we'll just overwrite the previous file.
  output$save_button<-downloadHandler(
    filename=function(){"IEX_Data.xlsx"},
    content=function(file){
      write.xlsx(paramsheet(), filename, sheetName="params")
      write.xlsx(iondat(), sheetName="ions", filename, append=TRUE)
      write.xlsx(cindat(), sheetName="cin", filename, append=TRUE)
      write.xlsx(allchemicals2(), sheetName="output", filename, append=TRUE)
>>>>>>> 3ffda655
    }
  )
    
  
  
  
}



shinyApp(ui, server)<|MERGE_RESOLUTION|>--- conflicted
+++ resolved
@@ -1,2007 +1,1938 @@
-library(readxl)
-library(shiny)
-library(shinythemes)
-library(deSolve)
-library(orthopolynom)
-library(plotly)
-library(shinyjs)
-library(tidyr)
-library(DataEditR)
-library(shinyWidgets)
-library(colorBlindness)
-library(xlsx)
-
-#------------------------------------------------------------------------------#
-#~*~*~*~*~*~*~*~*~*~*~*~*~*~*~*~*~*~*~*~*~*~*~*~*~*~*~*~*~*~*~*~*~*~*~*~*~*~*~*#
-
-#HSDMIX_Solve is the engine that runs the Ion Exchange Model. The user inputs
-#a parameter data frame (params), an ion data frame (ions), concentration
-#data frame (Cin), and an input time which takes the form of a selectInput later
-#In the code. nt_report for now is 201, meaning that there are 201 data points
-#for each chemical, although this may be changed later to be an input.
-#------------------------------------------------------------------------------#
-
-
-
-
-#~*~*~*~*~*~*~*~*~*~*~*~*~*~*~*~*~*~*~*~*~*~*~*~*~*~*~*~*~*~*~*~*~*~*~*~*~*~*~*#
-#------------------------------------------------------------------------------#
-                          #unit conversions
-#------------------------------------------------------------------------------#
-## length
-m2cm<-100                               #meters to centimeters
-mm2cm<-0.1                              #millimeters to centimeters
-cm2cm<-1                                #centimeters to centimeters (for consistency)
-in2cm<-2.54                             #inches to centimeters
-ft2cm<-12 * in2cm                       #centimeters to feet
-## time
-sec2sec<-1
-min2sec<-60
-S_PER_HR <- 60 * 60                     # seconds per hour  #used by HSDMIX function
-hour2sec<-60 * min2sec
-day2sec<-24 * hour2sec
-month2sec<-30 * day2sec                 #assumes 30 day month
-year2sec<-365.25 * day2sec
-## velocity
-mpmin2cmps<-m2cm/min2sec                #meters per minute to centimeters per second
-ftpmin2cmps<-ft2cm/min2sec              #feet per minute to centimeters per second
-mph2cmps<-m2cm/hour2sec                 #meters per hour to centimeters per second
-mmin2cms<-m2cm/min2sec
-ftmin2cms<-ft2cm/min2sec
-gal2ft3<-0.133680555556
-gpmpft2cmps<-gal2ft3 * ft2cm / min2sec  #gallons per minute per foot squared
-ft2ps2cm2ps<-(ft2cm)^2                  #feet squared per second to centimeters squared per second
-m2ps2cm2ps<-(m2cm)^2                    #meters per second squared to centimeters per second squared
-in2ps2cm2ps<-(in2cm)^2                  #inches per second squared to centimeters per second squared
-ft2pm2cm2ps<-(ft2cm)^2 / (min2sec)      #feet per minute squared to centimeters per second squared
-m2min2cm2s<-(m2cm^2) / (min2sec) 
-## volume
-gal2ml<-3785.411784
-mgd2mlps<-1e6 * gal2ml/day2sec          #mgd to ml/sec
-l2ml <- 1000.
-k1<-10^(-6.42)
-k2<-10^(-10.43)
-
-#~~~~~~~~~~~~~~~~~~~ end unit conversions
-
-#------------------------------------------------------------------------------#
-                          #conversion dictionaries
-#------------------------------------------------------------------------------#
-##set up dictionaries   ### IF new values are added to drop-downs, must also be added here
-length_conv <- c("m"=m2cm, "cm"=cm2cm, "mm"=mm2cm, "in"=in2cm, "ft"=ft2cm)
-velocity_conv <- c("cm/s"=cm2cm, "m/s"=m2cm, "m/min"=mpmin2cmps, "m/h"=mph2cmps,
-                   "m/hr"=mph2cmps, "in/s"=in2cm, "ft/s"=ft2cm, "ft/min"=ftpmin2cmps,
-                   "gpm/ft^2"=gpmpft2cmps)
-volumetric_conv <- c("cm^3/s"=cm2cm, "m^3/s"=m2cm^3, "ft^3/s"=ft2cm^3, 
-                     "mL/s"=cm2cm, "L/min"=l2ml/min2sec, "mL/min"=1/min2sec,
-                     "gpm"=gal2ml/min2sec, "mgd"=mgd2mlps)
-time_conv <- c("Hours"=hour2sec, "Days"=day2sec, "Months"=month2sec, "Years"=year2sec,
-               "hr"=hour2sec, "day"=day2sec, "month"=month2sec, "year"=year2sec)
-
-kL_conv <- c("ft/s"=ft2cm, "m/s"=m2cm, "cm/s"=cm2cm, "in/s"=in2cm, 
-             "m/min"=mpmin2cmps, "ft/min"=ftpmin2cmps, "m/h"=mph2cmps,
-             "m/hr"=mph2cmps)
-ds_conv <- c("ft^2/s"=ft2ps2cm2ps, "m^2/s"=m2ps2cm2ps, "cm^2/s"=cm2cm,
-             "in^2/s"=in2ps2cm2ps)
-
-mass_conv <- c("meq"=1, "meq/L"=1, "mg"=1, "ug"=1e-3, "ng"=1e-6, "mg/L"=1, "ug/L"=1e-3, "ng/L"=1e-6) ### changed
-
-lengthvector<-c("cm", "m", "mm", "in", "ft")
-velocityvector<-c("cm/s", "m/s", "m/min", "m/h", "in/s","ft/s","ft/min", "gpm/ft^2")
-timevector <- c("hr","day")
-flowratevector<-c("cm^3/s", "m^3/s", "ft^3/s", "mL/s", "L/min", "mL/min", "gpm", "mgd")
-diametervector<-c("cm", "m", "mm", "in", "ft")
-
-
-#------------------------------------------------------------------------------#
-                                #HSDMIX Function
-#------------------------------------------------------------------------------#
-
-# Inputs ----
-nt_report = 201 # number of reporting steps
-
-rad_colloc <- function(N){
-  # For a grid of N collocation points.
-  # Calculate B (madrix operator for 1-D radial Laplacian for a symmetric sphere)
-  # and W (vector Gauss-Radau quadrature weights)
-  # Ref: Villadsen, J., & Michelsen, M. L. (1978)
-  
-  # calculate number of interior collocation points symmetric around x = 0
-  N_int <- N - 1
-  
-  # setup roots
-  # get list of recurrence relations for the Jacobi polynomial (0, 1)
-  # "p" is on the interval of -1 to 1
-  # "g" is on the interval of 0 to 1 (i.e., shifted)
-  # 1,1 is shifted legendre from python with 0
-  # 2.5, 1.5 is spherical symmetry
-  # 2.0, 1.0 is cylinder symmetry
-  # 1.5, 0.5 is slab symmetry
-  p_list <- jacobi.g.recurrences(N_int, 2.5, 1.5)
-  
-  # using the recurrence relations, construct monic orthogonal polynomials
-  m.r <- monic.polynomial.recurrences(p_list)
-  
-  # returns roots of the monic orthogonal polynomials
-  # take square root as the problem is symmetrical and roots are taken as x^2 terms
-  # terms at zero and 1
-  roots_non_sym <- c(rev(polynomial.roots(m.r)[[N]]), 1)
-  
-  # create a data.frame to store values
-  derivatives <- data.frame(
-    roots = roots_non_sym,
-    p_1 = rep(0, N),
-    p_2 = rep(0, N),
-    p_3 = rep(0, N)
-  )
-  
-  # set initial values
-  p_1 <- c(1, rep(0, N-1))
-  p_2 <- rep(0, N)
-  p_3 <- rep(0, N)
-  
-  for (i in 1:N) {
-    
-    # set roots of interest
-    x_i <- derivatives$roots[i]
-    
-    # set other roots to use
-    j_values <- derivatives$roots[!derivatives$roots %in% x_i]
-    
-    # get deltas
-    delta <- x_i - j_values
-    
-    for (j in 1:N_int) {
-      
-      # calculate derivatives for each j (i.e., other roots)
-      p_1[j+1] <- delta[j] * p_1[j]
-      p_2[j+1] <- delta[j] * p_2[j] + 2 * p_1[j]
-      p_3[j+1] <- delta[j] * p_3[j] + 3 * p_2[j]
-      
-    }
-    
-    derivatives$p_1[i] <- p_1[N]
-    derivatives$p_2[i] <- p_2[N]
-    derivatives$p_3[i] <- p_3[N]
-    
-  }
-  
-  # define zero matrices
-  Ar <- matrix(data = 0, N, N)
-  Ar_sym <- matrix(data = 0, N, N)
-  Br <- matrix(data = 0, N, N)
-  Br_sym <- matrix(data = 0, N, N)
-  
-  # define A matrix values
-  for (j in 1:N) {
-    
-    for (i in 1:N) {
-      
-      if(i == j) {
-        Ar[i, j] <- 1 / 2 * derivatives$p_2[i] / derivatives$p_1[i]
-      } else {
-        Ar[i, j] <- 1 / (derivatives$roots[i] - derivatives$roots[j]) * derivatives$p_1[i] / derivatives$p_1[j]
-      }
-      
-      # get symmertic equivalent
-      Ar_sym[i, j] <- 2 * sqrt(derivatives$roots[i]) * Ar[i, j]
-    }
-  }
-  
-  # define B matrix values
-  for (j in 1:N) {
-    
-    for (i in 1:N) {
-      
-      if(i == j) {
-        Br[i, j] <- 1 / 3 * derivatives$p_3[i] / derivatives$p_1[i]
-      } else {
-        Br[i, j] <- 2 * Ar[i, j] * (Ar[i, i] - 1 / (derivatives$roots[i] - derivatives$roots[j]))
-      }
-      
-      # get symmertic equivalent
-      Br_sym[i, j] <- 4 * derivatives$roots[i] * Br[i, j] + 2 * 3 * Ar[i, j]
-    }
-  }
-  
-  # add roots for the symmetric case
-  derivatives$roots_sym <- derivatives$roots^(1/2)
-  
-  # Manuscript formula (adjusted)
-  a_weight <- 2
-  derivatives$w_i_prime <- 1/(derivatives$roots * derivatives$p_1^2)
-  derivatives$W_i_manu <- 1 / (a_weight + 1) * derivatives$w_i_prime * 1 / sum(derivatives$w_i_prime)
-  
-  B <- Br_sym
-  W <- derivatives$W_i_manu
-  
-  return(list(B, W))
-}
-
-ax_colloc <- function(NZ) {
-  NZ_int <- NZ - 2 # number of interior points.
-  p_list = jacobi.g.recurrences(NZ_int, 1.0, 1.0)  # Shifted Legendre Poly
-  m.r <-monic.polynomial.recurrences(p_list)
-  roots_Z <- c(0, rev(polynomial.roots(m.r)[[NZ-1]]), 1)
-  
-  # create a data.frame to store values
-  derivatives <- data.frame(
-    roots = roots_Z,
-    p_1 = rep(0, NZ),
-    p_2 = rep(0, NZ),
-    p_3 = rep(0, NZ)
-  )
-  
-  # set initial values
-  p_1 <- c(1, rep(0, NZ-1))
-  p_2 <- rep(0, NZ)
-  p_3 <- rep(0, NZ)
-  
-  for (i in 1:NZ) {
-    
-    # set roots of interest
-    x_i <- derivatives$roots[i]
-    
-    # set other roots to use
-    j_values <- derivatives$roots[!derivatives$roots %in% x_i]
-    
-    # get deltas
-    delta <- x_i - j_values
-    
-    for (j in 1:(NZ-1)) {
-      
-      # calculate derivatives for each j (i.e., other roots)
-      p_1[j+1] <- delta[j] * p_1[j]
-      p_2[j+1] <- delta[j] * p_2[j] + 2 * p_1[j]
-      p_3[j+1] <- delta[j] * p_3[j] + 3 * p_2[j]
-      
-    }
-    
-    derivatives$p_1[i] <- p_1[NZ]
-    derivatives$p_2[i] <- p_2[NZ]
-    derivatives$p_3[i] <- p_3[NZ]
-    
-  }
-  
-  # define zero matrices
-  AZ <- matrix(data = 0, NZ, NZ)
-  
-  
-  # define AZ matrix values
-  for (j in 1:NZ) {
-    
-    for (i in 1:NZ) {
-      
-      if(i == j) {
-        AZ[i, j] <- 1 / 2 * derivatives$p_2[i] / derivatives$p_1[i]
-      } else {
-        AZ[i, j] <- 1 / (derivatives$roots[i] - derivatives$roots[j]) * derivatives$p_1[i] / derivatives$p_1[j]
-      }
-    }
-  }
-  
-  return(AZ)
-  
-}
-
-# Solve function for Shiny App ----
-HSDMIX_solve <- function (params, ions, Cin, inputtime, nt_report){
-  
-  NR <- filter(params, name == "nr")$value # numer of grid points along bead radius
-  NZ <- filter(params, name == "nz")$value # number of grid points along column axis.
-  
-  Q <- filter(params, name == "Q")$value # meq/L in resin beads
-  L <- filter(params, name == "L")$value # bed depth (cm)
-  v <- filter(params, name == "v")$value # superficial flow velocity (cm/s)
-  EBED <- filter(params, name == "EBED")$value # bed porosity
-  rb <- filter(params, name == "rb")$value # bead radius (cm)
-  
-  # Ion info
-  # Presaturant ion (reference ion A) listed first
-  ion_names <- ions$name
-  KxA <- ions$KxA
-  valence <- ions$valence
-  
-  # mass transport paramters
-  kL <- ions$kL # film transfer (cm/s)
-  Ds <- ions$Ds # surface diffusion (sq. cm/s)
-  
-  # XXX: Obviously, we will want to load influent concentrations in a more R-idiomatic way.
-  # This is basically Fortran77 :/.
-  C_in_t <- data.matrix(Cin)
-  
-  # Derived parameters ----
-  Nt_interp <- dim(C_in_t)[1]
-  NION <- length(ion_names)
-  LIQUID <- NR + 1 # mnemonic device
-  
-  C_in_t[, 1] <- C_in_t[, 1] * inputtime # convert time specification from hours to seconds
-  
-  
-  t_max = C_in_t[Nt_interp, 1]
-  times <- seq(0.0, t_max*0.99, length.out = nt_report) # seconds
-  # times is just a bit short of hours_max to avoid problems with the interpolator.
-  
-  # XXX: Unfortunately, I can't find  whether deSolve has any way to provide the the timesteps the integrator actually takes
-  # so we have to manually define the time scales for the inorganic ions and/or the longer eluting compounds.
-  # This is super annoying for troubleshooting BDF or Radau computations
-  # and really inefficient+inconvenient for stiff problems in general.
-  
-  C_in_0 <- C_in_t[1, 2:(NION+1)] # initial influent concentration (meq/L)
-  CT <- sum(C_in_0) # total charge equivalent concentration in feed
-  EBCT <- L/v # empty bed contact time.
-  tc <- 1.0 # characteristic time # vestigial?
-  NEQ <- (NR+1) * NION * NZ
-  grid_dims = c((NR+1), NION, NZ)
-  
-  dv_ions <- valence == 2
-  mv_ions <- valence == 1
-  mv_ions[1] <- FALSE # exclude presaturant (refrence ion)
-  
-  # Interpolating functions ----
-  # for tracking C_in during integration.
-  interp_list <- vector(mode = "list", length = NION)
-  for (ii in 1:NION){
-    interp_list[[ii]] <- approxfun(C_in_t[ , 1], y = C_in_t[ , ii+1])
-  }
-  
-  # Initialize grid ----
-  # Liquid phase is index (NR+1)
-  x0 <- array(0.0, grid_dims)
-  x0[LIQUID, , 1] <- C_in_0 # set inlet concentrations
-  x0[LIQUID, 1, 2:NZ] <- CT  # Rest of liquid in column is full of presaturant
-  x0[1:NR, 1, ] <- Q # resin intially loaded with presaturant
-  dim(x0) <- c(NEQ)
-  
-  # collocation ----
-  colloc <- rad_colloc(NR)
-  BR <- colloc[[1]]  # 1-d radial Laplacian
-  WR <- colloc[[2]]  # Gauss-Radau quadrature weights
-  AZ <- ax_colloc(NZ) # 1st derivative along Z
-  
-  
-  # Derivative function ----
-  diffun <- function(t, x, parms){
-    
-    dim(x) <- grid_dims
-    C <- x[LIQUID, , ]
-    q <- x[1:NR, , ]
-    qs <- x[NR, , ]
-    
-    CT_test <- colSums(C)
-    
-    # update influent concentrations
-    for (ii in 1:NION){
-      C[ii, 1] <- interp_list[[ii]](t)
-    }
-    
-    # advection collocation intermediate step
-    AZ_C <- array(0.0, c(NION, NZ))
-    for (ii in 1:NION) {
-      AZ_C[ii, ] <- AZ%*%C[ii, ]
-    }
-    
-    
-    dx_dt <- array(0.0, grid_dims)
-    
-    C_star <- array(0.0, c(NION, NZ))
-    if (2 %in% valence){
-      # divalent isotherm
-      for (ii in 2:NZ){
-        cc <- -CT_test[ii]
-        bb <- 1 + (1/qs[1, ii]) * sum(qs[mv_ions, ii]/KxA[mv_ions])
-        aa <- (1/qs[1,ii]**2) * qs[dv_ions, ii] / KxA[dv_ions]
-        denom <- -bb - sqrt(bb**2 - 4 * aa * cc)
-        C_star[1, ii] <- 2 * cc / denom
-      }
-      
-      for (ii in 2:NION){
-        C_star[ii, 2:NZ] <- qs[ii, 2:NZ]/KxA[ii]*(C_star[1, 2:NZ]/qs[1, 2:NZ])**valence[ii]
-      }
-      
-      
-    } else {
-      # monovalent isotherm
-      sum_terms <- array(0.0, c(NZ))
-      
-      for (ii in 2:NZ) {
-        sum_terms[ii] <- sum(q[NR, ,ii] / KxA) / CT_test[ii]
-      }
-      
-      for (ii in 2:NION) {
-        C_star[ii, 2:NZ] <- q[NR, ii, 2:NZ] / KxA[ii] / sum_terms[2:NZ]
-      }
-    }
-    
-    
-    J <- array(0.0, c(NION, NZ))
-    for (ii in 2:NION) {
-      J[ii , 2:NZ] <- -kL[ii] * (C[ii , 2:NZ] - C_star[ii , 2:NZ])
-    }
-    # surface flux calculation
-    J[1, 2:NZ] <- - colSums(J[2:NION, 2:NZ]) # Implicitly calculate reference ion
-    
-    Jas <- 3 / rb * J
-    
-    dx_dt[LIQUID, , 2:NZ] <- (- v / L * AZ_C[ ,2:NZ] + (1 - EBED) * Jas[ ,2:NZ]) / EBED * tc
-    
-    
-    # internal diffusion (XXX: loops computationally slow)
-    BR_q <- array(0.0, c(NR, NION, NZ))
-    
-    for (ii in 1:NION){
-      for (jj in 2:NZ){
-        BR_q[ , ii, jj] <- BR%*%q[ , ii, jj]
-      }
-    }
-    
-    dq_dt <- array(0.0, c(NR, NION, NZ))
-    for (ii in 2:NION){
-      dq_dt[ , ii, ] <- Ds[ii] * tc / rb**2 * BR_q[ , ii, ]
-    }
-    
-    #  dq_dt[ , 1, 2:NZ] <- -rowSums(dq_dt[ , 2:NION, 2:NZ]) # Implicitly calculate reference ion
-    # XXX: Why doesn't the above line work? It's not mathematically equivalent to the loop below?
-    for (ii in 1:(NR-1)){
-      dq_dt[ii, 1, 2:NZ] <- -colSums(dq_dt[ii, 2:NION, 2:NZ])
-    }
-    
-    surf_term <- array(0.0, c(NION, NZ))
-    for (ii in 1:NION){
-      for (jj in 2:NZ){
-        surf_term[ii, jj] <- WR[1:(NR-1)]%*%dq_dt[1:(NR-1), ii, jj]
-      }
-    }
-    
-    dx_dt[NR, , 2:NZ] <- (-tc / rb * J[ , 2:NZ] - surf_term[ , 2:NZ])/WR[NR]
-    dx_dt[1:(NR-1), , 2:NZ] <- dq_dt[1:(NR-1), , 2:NZ]
-    
-    list(dx_dt) # return derivatives
-  }
-  
-  # Integration ----
-  out <- ode(y = x0, times = times, func = diffun, parms = NULL, method = "bdf")
-  # XXX: is there something we can do with diagnose(out) ?
-  
-  t_out = out[ , 1]/60/60 # hours
-  x_out = out[ , 2:(NEQ+1)]
-  dim(x_out) <- c(nt_report, (NR+1), NION, NZ)
-  
-  # Check charge blances at outlet at end of simulation XXX: Maybe move inside of HSDMIX?
-  stopifnot(all.equal(sum(x_out[nt_report, NR, , NZ]), Q))
-  stopifnot(all.equal(sum(x_out[nt_report, (NR-1), , NZ]), Q))
-  #stopifnot(all.equal(sum(x_out[nt_report, LIQUID, , NZ]), CT)) # XXX: TODO: tricky for timevarying infl.
-  
-  return(list(t_out, x_out)) # TODO: Name these and also provide success/fail info
-}
-
-#~*~*~*~*~*~*~*~*~*~*~*~*~*~*~*~*~*~*~*~*~*~*~*~*~*~*~*~*~*~*~*~*~*~*~*~*~*~*~*#
-
-
-#------------------------------------------------------------------------------#
-                              #FUNCTION LIBRARY
-#------------------------------------------------------------------------------#
-
-
-#~*~*~*~*~*~*~*~*~*~*~*~*~*~*~*~*~*~*~*~*~*~*~*~*~*~*~*~*~*~*~*~*~*~*~*~*~*~*~*#
-#------------------------------------------------------------------------------#
-                              #process_files
-# process_files is a function that reads in the input file, then splits each 
-# page into 3 csv files and saves them separate. This may seem unnecessary at
-# first, but the reason we do this is because the package DataEditR can only 
-# read csv files and not xlsx files. We wanted to have a data frame that is as 
-# easily editable as an excel page, and this is the only function that exists to
-# do that
-#------------------------------------------------------------------------------#
-
-process_files <- function (file) {
-  
-  effluent<-data.frame(hours=c(0), conc=c(0), name=c("CHLORIDE"))
-  
-  params<-read_xlsx(file, sheet="params")
-  ions<-read_xlsx(file, sheet="ions")
-  cin<-read_xlsx(file, sheet="Cin")
-  
-  write.csv(params, "paramsheet.csv", row.names=FALSE)
-  write.csv(ions, "ionsheet.csv", row.names=FALSE)
-  write.csv(cin, "cinsheet.csv", row.names=FALSE)
-  
-  #Checks for effluent data, if unavailable use empty dataset
-  #It is very likely that the user will not have the data available and 
-  #Has no intention of plotting it, which makes tryCatch useful ehre
-  
-  tryCatch({
-
-    eff<-read_xlsx(file, sheet='effluent')
-    write.csv(eff, "effluent.csv", row.names=FALSE)
-
-    },
-
-    warning=function(war){
-      #pass
-    },
-    error=function(err){
-
-      write.csv(effluent, "effluent.csv", row.names=FALSE)
-
-  })
-  
-}
-
-
-#------------------------------------------------------------------------------#
-                          #Create Plotly
-#This function is used to create the plot for just the ions. 
-#frame1 = Computed Data
-#frame2 = Effluent Data
-#frame3 = Influent Data
-#------------------------------------------------------------------------------#
-
-create_plotly<-function(frame1, frame2, frame3){
-
-  
-  #Create a subset of data that 
-  counterionframe<-subset(frame1, name %in% c("CHLORIDE", "SULFATE", "NITRATE", "BICARBONATE"))
-  counterioneff<-subset(frame2, name %in% c("CHLORIDE_effluent", "SULFATE_effluent", "NITRATE_effluent", "BICARBONATE_effluent"))
-  counterioninfluent<-frame3
-  
-  #Using the curated data, plot
-  counterionfig<-plot_ly(counterionframe, x=~hours, y=~conc, type='scatter', mode='lines', color=~name)%>%
-       add_trace(data=counterioneff, x=~hours, y=~conc, mode='markers')%>%
-       add_trace(data=counterioninfluent, x=~hours, y=~conc, mode='lines+markers')
-  
-  return(counterionfig)
-  
-}
-
-
-
-#Same thing as create_plotly but just for the ions
-create_plotly2<-function(frame1, frame2, frame3){
-  
-  ionframe<-subset(frame1, !(name %in% c("CHLORIDE", "SULFATE", "NITRATE", "BICARBONATE")))
-  ioneff<-subset(frame2, !(name %in% c("CHLORIDE_effluent", "SULFATE_effluent", "NITRATE_effluent", "BICARBONATE_effluent")))
-  ioninfluent<-frame3
-
-  ionfig<-plot_ly(ionframe, x=~hours, y=~conc, type='scatter', mode='lines', color=~name)%>%
-    add_trace(data=ioneff, x=~hours, y=~conc, mode='markers')%>%
-    add_trace(data=ioninfluent, x=~hours, y=~conc, mode='lines+markers')
-  
-  return(ionfig)
-  
-}
-
-
-#------------------------------------------------------------------------------#
-                              #Bed Volume
-#------------------------------------------------------------------------------#
-
-get_bv_in_sec <- function(input) {
-  #get number of seconds per bv
-  if (input$veloselect == 'Linear') {
-    Vv = input$Vv*velocity_conv[input$VelocityUnits]
-  } else {
-    Vv = input$Fv * volumetric_conv[input$FlowrateUnits]/(pi/4 * ((input$Dv * length_conv[input$DiameterUnits])**2))
-  }
-  
-  # print(input)
-  
-  ## divide converted length by velocity to get BV in seconds
-  return(input$Lv*length_conv[input$LengthUnits]/Vv)
-  
-}
-
-
-
-#The Cin data that gets plotted may or may not be in the right units
-#So this function corrects that based on a column in the ions tab 
-#All units in this tab are in meq
-cin_correct<-function(ions, cins){
-  
-  corr_cin <- cins
-  
-  ## we now know that compounds are in both lists, assuming error == 0
-  
-  for (item in 1:nrow(ions)) {
-    ## convert mass units
-    mass_mult <- 1.
-    mass_units <- ions[item, "conc_units"]  # convenience variable
-    if (mass_units != 'meq') {
-      mass_mult <- mass_conv[mass_units] / (ions[item, "mw"]) * ions[item, "valence"]  ## TODO: check this math
-    }
-    
-    #should multiply a column by conversion factor
-    compound <- ions[item, "name"]  # convenience variable 
-    
-    corr_cin[, compound] <- cins[, compound] * mass_mult
-  }
-  
-  
-  return(corr_cin)
-  
-  
-  
-}
-
-
-
-effluent_data_processor<-function(ion, effluent){
-  if(nrow(effluent)>1){                                      #If effluent data is not empty
-    
-    mydata<-mass_converter_mgl(ion, effluent)                              #convert to mgl
-    colnames(mydata)<-paste(colnames(mydata), "effluent", sep="_")#Distinguish the names from the simulated data
-    
-    timevec<-data.frame(hours=c(mydata[,1]))
-    concframe<-gather(mydata[,2:ncol(mydata)])                    #Gather into shape that is easy to convert and plot
-    effframe<-cbind(timevec, concframe)
-    
-    colnames(effframe)<-c("hours", "name", "conc")
-    
-    return(effframe)
-    
-  }
-  
-  else{
-    
-    effframe<-data.frame(hours=NA, name=NA, conc=NA)
-    
-    return(effframe)
-    
-  }
-}
-
-
-influent_chemical_renamer<-function(influent, influent_hours){
-  cindata<-influent[,2:ncol(influent_hours)]
-  time<-influent[,1]
-  
-  colnames(cindata)<-paste(colnames(cindata), "influent", sep="_")
-  alldat<-cbind(time, cindata)
-  
-  return(alldat)
-}
-
-
-influent_organizer<-function(influent, influent_hours){
-  
-  cindat_organized<-tidyr::gather(influent[2:ncol(influent_hours)])
-  cin_time<-influent[,1]
-  cin_prepped<-cbind(cin_time, cindat_organized)
-  
-  colnames(cin_prepped)<-c("hours", "name", "conc")
-  
-  return(cin_prepped)
-  
-}
-
-
-#------------------------------------------------------------------------------#
-                                  #HSDMIX Prep
-#This function makes sure that the appropriate data frames are created
-#and that they have the converted values 
-#------------------------------------------------------------------------------#
-
-HSDMIX_prep <- function (input, iondata, concdata, nt_report) {
-  ## prepare paramdataframe for use by HSDMIX_solve
-  if (input$veloselect == 'Linear') {
-    Vv = input$Vv*velocity_conv[input$VelocityUnits]
-  } else {
-    Vv = input$Fv * volumetric_conv[input$FlowrateUnits]/(pi/4 * ((input$Dv * length_conv[input$DiameterUnits])**2))
-  }
-  
-  paramdataframe <- data.frame(
-    name=c("Q", "EBED", "L", "v", "rb", "kL", "Ds", "nr", "nz", "time"),
-    value=c(input$Qv,
-            input$EBEDv,
-            input$Lv*length_conv[input$LengthUnits],
-            Vv,
-            input$rbv*length_conv[input$rbunits], NA, NA,
-            input$nrv,
-            input$nzv, 1),
-    units=c("meq/L", NA, "cm", "cm/s", "cm", NA, NA, NA, NA, input$timeunits)
-  )
-  
-  
-  ## check that ions and concdata match
-  error <- 0
-  for (item in 1:nrow(iondata)) {
-    ## checking ions are in concentration 
-    if (!(iondata[item, 'name'] %in% colnames(concdata))) {
-      print(paste0(iondata[item, 'name'], " not found in Concentration Data Columns"))
-      error <- error + 1
-    }
-  }
-  
-  for (item in colnames(concdata)) {
-    ## checking concentration ions in ion list
-    if (item != "time") {
-      if (!(item %in% iondata[, 'name'])) {
-        print(paste0(item, " not found in Ion Data"))
-        error <- error + 1
-      }
-    }
-  } 
-  
-  print(paste0("Number of errors: ", error))
-  
-  ## replicate inputs, will change in next section
-  corr_ions <- iondata
-  corr_cin <- concdata
-  
-  ## we now know that compounds are in both lists, assuming error == 0
-  if (error == 0) {
-    corr_cin <- cin_correct(iondata, concdata)
-    for (item in 1:nrow(iondata)) {
-
-      ### TODO: Need to check the mass transfer unit conversions
-      ## convert kL to cm/s
-      corr_ions[item, 'kL'] <- iondata[item, 'kL'] * kL_conv[iondata[item, 'kL_units']]
-      
-      ## convert Ds to cm/s^2
-      corr_ions[item, 'Ds'] <- iondata[item, 'Ds'] * ds_conv[iondata[item, 'Ds_units']]
-      
-    }
-  }
-  
-  
-  timeconverter <- time_conv[input$timeunits2]  ### TODO: Is this really necessary, or doing what we think it is doing? 
-  
-  if (error == 0) {
-    return (HSDMIX_solve(paramdataframe, corr_ions, corr_cin, timeconverter, nt_report))
-  } else {
-    return (error)
-  }
-}
-
-
-
-HSDMIX_in_hours_mgl<-function(HSDMIXoutput, ions, time){
-  
-  allchems_meq<-HSDMIXoutput
-  iondata<-ions
-  timedata<-time
-  
-  massvector_meq<-c(iondata$mw/iondata$valence)
-  
-  correctedchems<-mapply('*', allchems_meq, massvector_meq)
-  correctedchemsframe<-data.frame(correctedchems)
-  allchem<-cbind(time, correctedchemsframe)
-  allchemgathered<-tidyr::gather(correctedchemsframe)
-  nameandconcs<-data.frame(name=allchemgathered[,1],
-                           conc=allchemgathered[,2])
-  
-  allchemicalsmgl<-cbind(timedata, nameandconcs)
-  
-  return(allchemicalsmgl)
-  
-}
-
-
-
-HSDMIX_cc0<-function(HSDMIXoutput, c0values){
-  
-  allchemicalscc0<-mapply('/', HSDMIXoutput, c0values)
-  dataframecc0<-data.frame(allchemicalscc0)
-  organized<-tidyr::gather(dataframecc0)
-  cc0frame<-data.frame(name=organized[,1],
-                       conc=organized[,2])
-  
-  return(cc0frame)
-  
-}
-
-
-effluent_cc0<-function(effluent, ions, c0values){
-  
-  if(nrow(effluent)>1){
-    effdat<-cin_correct(ions, effluent)
-    cc0dat<-c0values
-    
-    time<-effdat[,1]
-    subseteffdat<-effdat[,2:ncol(effdat)]
-    
-    effcc0<-mapply('/', subseteffdat, cc0dat)
-    effcc02<-data.frame(effcc0)
-    effcc03<-tidyr::gather(effcc02)
-    effcc04<-data.frame(name=effcc03[,1],
-                        conc=effcc03[,2])
-    return(effcc04) ## use return() for clarity
-    
-  }
-  
-  else{
-    effcc04<-data.frame(hours=c(NA), name=c(NA), conc=c(NA))
-    return(effcc04)
-  }
-  
-}
-
-
-#------------------------------------------------------------------------------#
-                          #cc0 Conversion function
-#------------------------------------------------------------------------------#
-
-
-cc0_conv_meq <- function (iondata, concdata) {
-  error <- 0
-  for (item in 1:nrow(iondata)) {
-    ## checking ions are in concentration 
-    if (!(iondata[item, 'name'] %in% colnames(concdata))) {
-      print(paste0(iondata[item, 'name'], " not found in Concentration Data Columns"))
-      error <- error + 1
-    }
-  }
-  
-  for (item in colnames(concdata)) {
-    ## checking concentration ions in ion list
-    if (item != "time") {
-      if (!(item %in% iondata[, 'name'])) {
-        print(paste0(item, " not found in Ion Data"))
-        error <- error + 1
-      }
-    }
-  } 
-  if (error == 0) {
-    cc0 <- c()
-    meq_conv <- c()
-    for (item in 1:nrow(iondata)) {
-      if (iondata[item, "conc_units"] == "meq" || iondata[item, "conc_units"] == "meq/L") {
-        meq_conv[iondata[item, "name"]] <- 1
-      }
-      else{
-        meq_conv[iondata[item, "name"]] <- mass_conv[iondata[item, "conc_units"]] * iondata[item,"valence"] / iondata[item, "mw"]
-      }
-    }
-    for (item in colnames(concdata)) {
-      ## checking concentration ions in ion list
-      if (item != "time") {
-        cc0[item] <- concdata[1, item] * meq_conv[item]
-      }
-    }
-    #print(cc0)
-    return(cc0)
-  } else{
-    return(concdata[2,2:ncol(concdata)])
-  }
-  
-} 
-
-
-mass_converter_mgl <- function (iondata, concs) {
-  corr_cin <- concs
-  for (item in 1:nrow(iondata)){
-    mass_mult <- 1.
-    mass_units <- iondata[item, "conc_units"]  # convenience variable
-    if (mass_units == 'meq' || mass_units == 'meq/L') {
-      mass_mult <- (iondata[item, "mw"])/iondata[item, "valence"] ## TODO: check this math
-    }
-    else { 
-      mass_mult <- mass_conv[iondata[item,'conc_units']]
-      
-    }
-    
-    #should multiply a column by conversion factor
-    compound <- iondata[item, "name"]  # convenience variable 
-    
-    corr_cin[, compound] <- concs[, compound] * mass_mult
-  }
-  
-  #print(corr_cin)
-  return(corr_cin)
-  
-}
-
-
-
-
-#~*~*~*~*~*~*~*~*~*~*~*~*~*~*~*~*~*~*~*~*~*~*~*~*~*~*~*~*~*~*~*~*~*~*~*~*~*~*~*#
-
-
-
-
-
-#~*~*~*~*~*~*~*~*~*~*~*~*~*~*~*~*~*~*~*~*~*~*~*~*~*~*~*~*~*~*~*~*~*~*~*~*~*~*~*#
-
-
-wd <- getwd()
-process_files(paste0("config.xlsx"))
-#process_effluent(paste0("config.xlsx"))
-
-
-#~*~*~*~*~*~*~*~*~*~*~*~*~*~*~*~*~*~*~*~*~*~*~*~*~*~*~*~*~*~*~*~*~*~*~*~*~*~*~*#
-#------------------------------------------------------------------------------#
-#BEGIN UI#
-# The UI section deals with all the visuals that the user will interact with
-# This section is split up into 3 tabs, Input, Output, and About
-# The Input section has 2 tabs, parameters and ions, these have default values
-# So that the code can be ran without inputting anything, but the user can upload
-# an excel file that will overwrite this data, and the user can edit it further
-# within these tabs
-# The Output section displays the plots where the x and y-axis can be converted
-# into other units
-# The about section contains information about the tool for further details
-# The side bar panel which is present throughout the app is used for minor 
-# adjustments as well as the axis conversions and file inputs
-#------------------------------------------------------------------------------#
-
-ui <- fluidPage(
-  
-  useShinyjs(),
-  
-  tags$html(class = "no-js", lang="en"),
-  tags$head(
-    tags$link(rel="stylesheet", media="all", href="https://www.epa.gov/themes/epa_theme/css/styles.css?r6lsex")),
-  
-  # Site Header
-  #This HTML code is a speical theme that makes it look like an EPA app
-  
-  HTML(
-    '
-    <div>
-      <div class="js-view-dom-id-epa-alerts--public">
-        <noscript>
-          <div class="usa-site-alert usa-site-alert--info">
-            <div class="usa-alert">
-              <div class="usa-alert__body">
-                <div class="usa-alert__text">
-                  <p>JavaScript appears to be disabled on this computer. Please <a href="/alerts">click here to see any active alerts</a>.</p>
-                </div>
-              </div>
-            </div>
-          </div>
-        </noscript>
-      </div>
-    </div>
-    <header class="l-header">
-      <div class="usa-overlay"></div>
-      <div class="l-constrain">
-        <div class="l-header__navbar">
-          <div class="l-header__branding">
-            <a class="site-logo" href="/" aria-label="Home" title="Home" rel="home">
-              <span class="site-logo__image">
-                <svg class="site-logo__svg" viewBox="0 0 1061 147" aria-hidden="true" xmlns="http://www.w3.org/2000/svg">
-                  <path d="M112.8 53.5C108 72.1 89.9 86.8 69.9 86.8c-20.1 0-38-14.7-42.9-33.4h.2s9.8 10.3-.2 0c3.1 3.1 6.2 4.4 10.7 4.4s7.7-1.3 10.7-4.4c3.1 3.1 6.3 4.5 10.9 4.4 4.5 0 7.6-1.3 10.7-4.4 3.1 3.1 6.2 4.4 10.7 4.4 4.5 0 7.7-1.3 10.7-4.4 3.1 3.1 6.3 4.5 10.9 4.4 4.3 0 7.4-1.2 10.5-4.3zM113.2 43.5c0-24-19.4-43.5-43.3-43.5-24 0-43.5 19.5-43.5 43.5h39.1c-4.8-1.8-8.1-6.3-8.1-11.6 0-7 5.7-12.5 12.5-12.5 7 0 12.7 5.5 12.7 12.5 0 5.2-3.1 9.6-7.6 11.6h38.2zM72.6 139.3c.7-36.9 29.7-68.8 66.9-70 0 37.2-30 68-66.9 70zM67.1 139.3c-.7-36.9-29.7-68.8-67.1-70 0 37.2 30.2 68 67.1 70zM240 3.1h-87.9v133.1H240v-20.4h-60.3v-36H240v-21h-60.3v-35H240V3.1zM272.8 58.8h27.1c9.1 0 15.2-8.6 15.1-17.7-.1-9-6.1-17.3-15.1-17.3h-25.3v112.4h-27.8V3.1h62.3c20.2 0 35 17.8 35.2 38 .2 20.4-14.8 38.7-35.2 38.7h-36.3v-21zM315.9 136.2h29.7l12.9-35h54.2l-8.1-21.9h-38.4l18.9-50.7 39.2 107.6H454L400.9 3.1h-33.7l-51.3 133.1zM473.3.8v22.4c0 1.9.2 3.3.5 4.3s.7 1.7 1 2.2c1.2 1.4 2.5 2.4 3.9 2.9 1.5.5 2.8.7 4.1.7 2.4 0 4.2-.4 5.5-1.3 1.3-.8 2.2-1.8 2.8-2.9.6-1.1.9-2.3 1-3.4.1-1.1.1-2 .1-2.6V.8h4.7v24c0 .7-.1 1.5-.4 2.4-.3 1.8-1.2 3.6-2.5 5.4-1.8 2.1-3.8 3.5-6 4.2-2.2.6-4 .9-5.3.9-1.8 0-3.8-.3-6.2-1.1-2.4-.8-4.5-2.3-6.2-4.7-.5-.8-1-1.8-1.4-3.2-.4-1.3-.6-3.3-.6-5.9V.8h5zM507.5 14.5v-2.9l4.6.1-.1 4.1c.2-.3.4-.7.8-1.2.3-.5.8-.9 1.4-1.4.6-.5 1.4-.9 2.3-1.3.9-.3 2.1-.5 3.4-.4.6 0 1.4.1 2.4.3.9.2 1.9.6 2.9 1.2s1.8 1.5 2.4 2.6c.6 1.2.9 2.8.9 4.7l-.4 17-4.6-.1.4-16c0-.9 0-1.7-.2-2.4-.1-.7-.5-1.3-1.1-1.9-1.2-1.2-2.6-1.8-4.3-1.8-1.7 0-3.1.5-4.4 1.7-1.3 1.2-2 3.1-2.1 5.7l-.3 14.5-4.5-.1.5-22.4zM537.2.9h5.5V6h-5.5V.9m.5 10.9h4.6v25.1h-4.6V11.8zM547.8 11.7h4.3V6.4l4.5-1.5v6.8h5.4v3.4h-5.4v15.1c0 .3 0 .6.1 1 0 .4.1.7.4 1.1.2.4.5.6 1 .8.4.3 1 .4 1.8.4 1 0 1.7-.1 2.2-.2V37c-.9.2-2.1.3-3.8.3-2.1 0-3.6-.4-4.6-1.2-1-.8-1.5-2.2-1.5-4.2V15.1h-4.3v-3.4zM570.9 25.2c-.1 2.6.5 4.8 1.7 6.5 1.1 1.7 2.9 2.6 5.3 2.6 1.5 0 2.8-.4 3.9-1.3 1-.8 1.6-2.2 1.8-4h4.6c0 .6-.2 1.4-.4 2.3-.3 1-.8 2-1.7 3-.2.3-.6.6-1 1-.5.4-1 .7-1.7 1.1-.7.4-1.5.6-2.4.8-.9.3-2 .4-3.3.4-7.6-.2-11.3-4.5-11.3-12.9 0-2.5.3-4.8 1-6.8s2-3.7 3.8-5.1c1.2-.8 2.4-1.3 3.7-1.6 1.3-.2 2.2-.3 3-.3 2.7 0 4.8.6 6.3 1.6s2.5 2.3 3.1 3.9c.6 1.5 1 3.1 1.1 4.6.1 1.6.1 2.9 0 4h-17.5m12.9-3v-1.1c0-.4 0-.8-.1-1.2-.1-.9-.4-1.7-.8-2.5s-1-1.5-1.8-2c-.9-.5-2-.8-3.4-.8-.8 0-1.5.1-2.3.3-.8.2-1.5.7-2.2 1.3-.7.6-1.2 1.3-1.6 2.3-.4 1-.7 2.2-.8 3.6h13zM612.9.9h4.6V33c0 1 .1 2.3.2 4h-4.6l-.1-4c-.2.3-.4.7-.7 1.2-.3.5-.8 1-1.4 1.5-1 .7-2 1.2-3.1 1.4l-1.5.3c-.5.1-.9.1-1.4.1-.4 0-.8 0-1.3-.1s-1.1-.2-1.7-.3c-1.1-.3-2.3-.9-3.4-1.8s-2.1-2.2-2.9-3.8c-.8-1.7-1.2-3.9-1.2-6.6.1-4.8 1.2-8.3 3.4-10.5 2.1-2.1 4.7-3.2 7.6-3.2 1.3 0 2.4.2 3.4.5.9.3 1.6.7 2.2 1.2.6.4 1 .9 1.3 1.4.3.5.6.8.7 1.1V.9m0 23.1c0-1.9-.2-3.3-.5-4.4-.4-1.1-.8-2-1.4-2.6-.5-.7-1.2-1.3-2-1.8-.9-.5-2-.7-3.3-.7-1.7 0-2.9.5-3.8 1.3-.9.8-1.6 1.9-2 3.1-.4 1.2-.7 2.3-.7 3.4-.1 1.1-.2 1.9-.1 2.4 0 1.1.1 2.2.3 3.4.2 1.1.5 2.2 1 3.1.5 1 1.2 1.7 2 2.3.9.6 2 .9 3.3.9 1.8 0 3.2-.5 4.2-1.4 1-.8 1.7-1.8 2.1-3 .4-1.2.7-2.4.8-3.4.1-1.4.1-2.1.1-2.6zM643.9 26.4c0 .6.1 1.3.3 2.1.1.8.5 1.6 1 2.3.5.8 1.4 1.4 2.5 1.9s2.7.8 4.7.8c1.8 0 3.3-.3 4.4-.8 1.1-.5 1.9-1.1 2.5-1.8.6-.7 1-1.5 1.1-2.2.1-.7.2-1.2.2-1.7 0-1-.2-1.9-.5-2.6-.4-.6-.9-1.2-1.6-1.6-1.4-.8-3.4-1.4-5.9-2-4.9-1.1-8.1-2.2-9.5-3.2-1.4-1-2.3-2.2-2.9-3.5-.6-1.2-.8-2.4-.8-3.6.1-3.7 1.5-6.4 4.2-8.1 2.6-1.7 5.7-2.5 9.1-2.5 1.3 0 2.9.2 4.8.5 1.9.4 3.6 1.4 5 3 .5.5.9 1.1 1.2 1.7.3.5.5 1.1.6 1.6.2 1.1.3 2.1.3 2.9h-5c-.2-2.2-1-3.7-2.4-4.5-1.5-.7-3.1-1.1-4.9-1.1-5.1.1-7.7 2-7.8 5.8 0 1.5.5 2.7 1.6 3.5 1 .8 2.6 1.4 4.7 1.9 4 1 6.7 1.8 8.1 2.2.8.2 1.4.5 1.8.7.5.2 1 .5 1.4.9.8.5 1.4 1.1 1.9 1.8s.8 1.4 1.1 2.1c.3 1.4.5 2.5.5 3.4 0 3.3-1.2 6-3.5 8-2.3 2.1-5.8 3.2-10.3 3.3-1.4 0-3.2-.3-5.4-.8-1-.3-2-.7-3-1.2-.9-.5-1.8-1.2-2.5-2.1-.9-1.4-1.5-2.7-1.7-4.1-.3-1.3-.4-2.4-.3-3.2h5zM670 11.7h4.3V6.4l4.5-1.5v6.8h5.4v3.4h-5.4v15.1c0 .3 0 .6.1 1 0 .4.1.7.4 1.1.2.4.5.6 1 .8.4.3 1 .4 1.8.4 1 0 1.7-.1 2.2-.2V37c-.9.2-2.1.3-3.8.3-2.1 0-3.6-.4-4.6-1.2-1-.8-1.5-2.2-1.5-4.2V15.1H670v-3.4zM705.3 36.9c-.3-1.2-.5-2.5-.4-3.7-.5 1-1.1 1.8-1.7 2.4-.7.6-1.4 1.1-2 1.4-1.4.5-2.7.8-3.7.8-2.8 0-4.9-.8-6.4-2.2-1.5-1.4-2.2-3.1-2.2-5.2 0-1 .2-2.3.8-3.7.6-1.4 1.7-2.6 3.5-3.7 1.4-.7 2.9-1.2 4.5-1.5 1.6-.1 2.9-.2 3.9-.2s2.1 0 3.3.1c.1-2.9-.2-4.8-.9-5.6-.5-.6-1.1-1.1-1.9-1.3-.8-.2-1.6-.4-2.3-.4-1.1 0-2 .2-2.6.5-.7.3-1.2.7-1.5 1.2-.3.5-.5.9-.6 1.4-.1.5-.2.9-.2 1.2h-4.6c.1-.7.2-1.4.4-2.3.2-.8.6-1.6 1.3-2.5.5-.6 1-1 1.7-1.3.6-.3 1.3-.6 2-.8 1.5-.4 2.8-.6 4.2-.6 1.8 0 3.6.3 5.2.9 1.6.6 2.8 1.6 3.4 2.9.4.7.6 1.4.7 2 .1.6.1 1.2.1 1.8l-.2 12c0 1 .1 3.1.4 6.3h-4.2m-.5-12.1c-.7-.1-1.6-.1-2.6-.1h-2.1c-1 .1-2 .3-3 .6s-1.9.8-2.6 1.5c-.8.7-1.2 1.7-1.2 3 0 .4.1.8.2 1.3s.4 1 .8 1.5.9.8 1.6 1.1c.7.3 1.5.5 2.5.5 2.3 0 4.1-.9 5.2-2.7.5-.8.8-1.7 1-2.7.1-.9.2-2.2.2-4zM714.5 11.7h4.3V6.4l4.5-1.5v6.8h5.4v3.4h-5.4v15.1c0 .3 0 .6.1 1 0 .4.1.7.4 1.1.2.4.5.6 1 .8.4.3 1 .4 1.8.4 1 0 1.7-.1 2.2-.2V37c-.9.2-2.1.3-3.8.3-2.1 0-3.6-.4-4.6-1.2-1-.8-1.5-2.2-1.5-4.2V15.1h-4.3v-3.4zM737.6 25.2c-.1 2.6.5 4.8 1.7 6.5 1.1 1.7 2.9 2.6 5.3 2.6 1.5 0 2.8-.4 3.9-1.3 1-.8 1.6-2.2 1.8-4h4.6c0 .6-.2 1.4-.4 2.3-.3 1-.8 2-1.7 3-.2.3-.6.6-1 1-.5.4-1 .7-1.7 1.1-.7.4-1.5.6-2.4.8-.9.3-2 .4-3.3.4-7.6-.2-11.3-4.5-11.3-12.9 0-2.5.3-4.8 1-6.8s2-3.7 3.8-5.1c1.2-.8 2.4-1.3 3.7-1.6 1.3-.2 2.2-.3 3-.3 2.7 0 4.8.6 6.3 1.6s2.5 2.3 3.1 3.9c.6 1.5 1 3.1 1.1 4.6.1 1.6.1 2.9 0 4h-17.5m12.9-3v-1.1c0-.4 0-.8-.1-1.2-.1-.9-.4-1.7-.8-2.5s-1-1.5-1.8-2c-.9-.5-2-.8-3.4-.8-.8 0-1.5.1-2.3.3-.8.2-1.5.7-2.2 1.3-.7.6-1.2 1.3-1.6 2.3-.4 1-.7 2.2-.8 3.6h13zM765.3 29.5c0 .5.1 1 .2 1.4.1.5.4 1 .8 1.5s.9.8 1.6 1.1c.7.3 1.6.5 2.7.5 1 0 1.8-.1 2.5-.3.7-.2 1.3-.6 1.7-1.2.5-.7.8-1.5.8-2.4 0-1.2-.4-2-1.3-2.5s-2.2-.9-4.1-1.2c-1.3-.3-2.4-.6-3.6-1-1.1-.3-2.1-.8-3-1.3-.9-.5-1.5-1.2-2-2.1-.5-.8-.8-1.9-.8-3.2 0-2.4.9-4.2 2.6-5.6 1.7-1.3 4-2 6.8-2.1 1.6 0 3.3.3 5 .8 1.7.6 2.9 1.6 3.7 3.1.4 1.4.6 2.6.6 3.7h-4.6c0-1.8-.6-3-1.7-3.5-1.1-.4-2.1-.6-3.1-.6h-1c-.5 0-1.1.2-1.7.4-.6.2-1.1.5-1.5 1.1-.5.5-.7 1.2-.7 2.1 0 1.1.5 1.9 1.3 2.3.7.4 1.5.7 2.1.9 3.3.7 5.6 1.3 6.9 1.8 1.3.4 2.2 1 2.8 1.7.7.7 1.1 1.4 1.4 2.2.3.8.4 1.6.4 2.5 0 1.4-.3 2.7-.9 3.8-.6 1.1-1.4 2-2.4 2.6-1.1.6-2.2 1-3.4 1.3-1.2.3-2.5.4-3.8.4-2.5 0-4.7-.6-6.6-1.8-1.8-1.2-2.8-3.3-2.9-6.3h5.2zM467.7 50.8h21.9V55h-17.1v11.3h16.3v4.2h-16.3v12.1H490v4.3h-22.3zM499 64.7l-.1-2.9h4.6v4.1c.2-.3.4-.8.7-1.2.3-.5.8-1 1.3-1.5.6-.5 1.4-1 2.3-1.3.9-.3 2-.5 3.4-.5.6 0 1.4.1 2.4.2.9.2 1.9.5 2.9 1.1 1 .6 1.8 1.4 2.5 2.5.6 1.2 1 2.7 1 4.7V87h-4.6V71c0-.9-.1-1.7-.2-2.4-.2-.7-.5-1.3-1.1-1.9-1.2-1.1-2.6-1.7-4.3-1.7-1.7 0-3.1.6-4.3 1.8-1.3 1.2-2 3.1-2 5.7V87H499V64.7zM524.6 61.8h5.1l7.7 19.9 7.6-19.9h5l-10.6 25.1h-4.6zM555.7 50.9h5.5V56h-5.5v-5.1m.5 10.9h4.6v25.1h-4.6V61.8zM570.3 67c0-1.8-.1-3.5-.3-5.1h4.6l.1 4.9c.5-1.8 1.4-3 2.5-3.7 1.1-.7 2.2-1.2 3.3-1.3 1.4-.2 2.4-.2 3.1-.1v4.6c-.2-.1-.5-.2-.9-.2h-1.3c-1.3 0-2.4.2-3.3.5-.9.4-1.5.9-2 1.6-.9 1.4-1.4 3.2-1.3 5.4v13.3h-4.6V67zM587.6 74.7c0-1.6.2-3.2.6-4.8.4-1.6 1.1-3 2-4.4 1-1.3 2.2-2.4 3.8-3.2 1.6-.8 3.6-1.2 5.9-1.2 2.4 0 4.5.4 6.1 1.3 1.5.9 2.7 2 3.6 3.3.9 1.3 1.5 2.8 1.8 4.3.2.8.3 1.5.4 2.2v2.2c0 3.7-1 6.9-3 9.5-2 2.6-5.1 4-9.3 4-4-.1-7-1.4-9-3.9-1.9-2.5-2.9-5.6-2.9-9.3m4.8-.3c0 2.7.6 5 1.8 6.9 1.2 2 3 3 5.6 3.1.9 0 1.8-.2 2.7-.5.8-.3 1.6-.9 2.3-1.7.7-.8 1.3-1.9 1.8-3.2.4-1.3.6-2.9.6-4.7-.1-6.4-2.5-9.6-7.1-9.6-.7 0-1.5.1-2.4.3-.8.3-1.7.8-2.5 1.6-.8.7-1.4 1.7-1.9 3-.6 1.1-.9 2.8-.9 4.8zM620.2 64.7l-.1-2.9h4.6v4.1c.2-.3.4-.8.7-1.2.3-.5.8-1 1.3-1.5.6-.5 1.4-1 2.3-1.3.9-.3 2-.5 3.4-.5.6 0 1.4.1 2.4.2.9.2 1.9.5 2.9 1.1 1 .6 1.8 1.4 2.5 2.5.6 1.2 1 2.7 1 4.7V87h-4.6V71c0-.9-.1-1.7-.2-2.4-.2-.7-.5-1.3-1.1-1.9-1.2-1.1-2.6-1.7-4.3-1.7-1.7 0-3.1.6-4.3 1.8-1.3 1.2-2 3.1-2 5.7V87h-4.6V64.7zM650 65.1l-.1-3.3h4.6v3.6c1.2-1.9 2.6-3.2 4.1-3.7 1.5-.4 2.7-.6 3.8-.6 1.4 0 2.6.2 3.6.5.9.3 1.7.7 2.3 1.1 1.1 1 1.9 2 2.3 3.1.2-.4.5-.8 1-1.3.4-.5.9-1 1.5-1.6.6-.5 1.5-.9 2.5-1.3 1-.3 2.2-.5 3.5-.5.9 0 1.9.1 3 .3 1 .2 2 .7 3 1.3 1 .6 1.7 1.5 2.3 2.7.6 1.2.9 2.7.9 4.6v16.9h-4.6V70.7c0-1.1-.1-2-.2-2.5-.1-.6-.3-1-.6-1.3-.4-.6-1-1.2-1.8-1.6-.8-.4-1.8-.6-3.1-.6-1.5 0-2.7.4-3.6 1-.4.3-.8.5-1.1.9l-.8.8c-.5.8-.8 1.8-1 2.8-.1 1.1-.2 2-.1 2.6v14.1h-4.6V70.2c0-1.6-.5-2.9-1.4-4-.9-1-2.3-1.5-4.2-1.5-1.6 0-2.9.4-3.8 1.1-.9.7-1.5 1.2-1.8 1.7-.5.7-.8 1.5-.9 2.5-.1.9-.2 1.8-.2 2.6v14.3H650V65.1zM700.5 75.2c-.1 2.6.5 4.8 1.7 6.5 1.1 1.7 2.9 2.6 5.3 2.6 1.5 0 2.8-.4 3.9-1.3 1-.8 1.6-2.2 1.8-4h4.6c0 .6-.2 1.4-.4 2.3-.3 1-.8 2-1.7 3-.2.3-.6.6-1 1-.5.4-1 .7-1.7 1.1-.7.4-1.5.6-2.4.8-.9.3-2 .4-3.3.4-7.6-.2-11.3-4.5-11.3-12.9 0-2.5.3-4.8 1-6.8s2-3.7 3.8-5.1c1.2-.8 2.4-1.3 3.7-1.6 1.3-.2 2.2-.3 3-.3 2.7 0 4.8.6 6.3 1.6s2.5 2.3 3.1 3.9c.6 1.5 1 3.1 1.1 4.6.1 1.6.1 2.9 0 4h-17.5m12.8-3v-1.1c0-.4 0-.8-.1-1.2-.1-.9-.4-1.7-.8-2.5s-1-1.5-1.8-2c-.9-.5-2-.8-3.4-.8-.8 0-1.5.1-2.3.3-.8.2-1.5.7-2.2 1.3-.7.6-1.2 1.3-1.6 2.3-.4 1-.7 2.2-.8 3.6h13zM725.7 64.7l-.1-2.9h4.6v4.1c.2-.3.4-.8.7-1.2.3-.5.8-1 1.3-1.5.6-.5 1.4-1 2.3-1.3.9-.3 2-.5 3.4-.5.6 0 1.4.1 2.4.2.9.2 1.9.5 2.9 1.1 1 .6 1.8 1.4 2.5 2.5.6 1.2 1 2.7 1 4.7V87h-4.6V71c0-.9-.1-1.7-.2-2.4-.2-.7-.5-1.3-1.1-1.9-1.2-1.1-2.6-1.7-4.3-1.7-1.7 0-3.1.6-4.3 1.8-1.3 1.2-2 3.1-2 5.7V87h-4.6V64.7zM752.3 61.7h4.3v-5.2l4.5-1.5v6.8h5.4v3.4h-5.4v15.1c0 .3 0 .6.1 1 0 .4.1.7.4 1.1.2.4.5.6 1 .8.4.3 1 .4 1.8.4 1 0 1.7-.1 2.2-.2V87c-.9.2-2.1.3-3.8.3-2.1 0-3.6-.4-4.6-1.2-1-.8-1.5-2.2-1.5-4.2V65.1h-4.3v-3.4zM787.6 86.9c-.3-1.2-.5-2.5-.4-3.7-.5 1-1.1 1.8-1.7 2.4-.7.6-1.4 1.1-2 1.4-1.4.5-2.7.8-3.7.8-2.8 0-4.9-.8-6.4-2.2-1.5-1.4-2.2-3.1-2.2-5.2 0-1 .2-2.3.8-3.7.6-1.4 1.7-2.6 3.5-3.7 1.4-.7 2.9-1.2 4.5-1.5 1.6-.1 2.9-.2 3.9-.2s2.1 0 3.3.1c.1-2.9-.2-4.8-.9-5.6-.5-.6-1.1-1.1-1.9-1.3-.8-.2-1.6-.4-2.3-.4-1.1 0-2 .2-2.6.5-.7.3-1.2.7-1.5 1.2-.3.5-.5.9-.6 1.4-.1.5-.2.9-.2 1.2h-4.6c.1-.7.2-1.4.4-2.3.2-.8.6-1.6 1.3-2.5.5-.6 1-1 1.7-1.3.6-.3 1.3-.6 2-.8 1.5-.4 2.8-.6 4.2-.6 1.8 0 3.6.3 5.2.9 1.6.6 2.8 1.6 3.4 2.9.4.7.6 1.4.7 2 .1.6.1 1.2.1 1.8l-.2 12c0 1 .1 3.1.4 6.3h-4.2m-.5-12.1c-.7-.1-1.6-.1-2.6-.1h-2.1c-1 .1-2 .3-3 .6s-1.9.8-2.6 1.5c-.8.7-1.2 1.7-1.2 3 0 .4.1.8.2 1.3s.4 1 .8 1.5.9.8 1.6 1.1c.7.3 1.5.5 2.5.5 2.3 0 4.1-.9 5.2-2.7.5-.8.8-1.7 1-2.7.1-.9.2-2.2.2-4zM800.7 50.9h4.6V87h-4.6zM828.4 50.8h11.7c2.1 0 3.9.1 5.5.4.8.2 1.5.4 2.2.9.7.4 1.3.9 1.8 1.6 1.7 1.9 2.6 4.2 2.6 7 0 2.7-.9 5.1-2.8 7.1-.8.9-2 1.7-3.6 2.2-1.6.6-3.9.9-6.9.9h-5.7V87h-4.8V50.8m4.8 15.9h5.8c.8 0 1.7-.1 2.6-.2.9-.1 1.8-.3 2.6-.7.8-.4 1.5-1 2-1.9.5-.8.8-2 .8-3.4s-.2-2.5-.7-3.3c-.5-.8-1.1-1.3-1.9-1.7-1.6-.5-3.1-.8-4.5-.7h-6.8v11.9zM858.1 67c0-1.8-.1-3.5-.3-5.1h4.6l.1 4.9c.5-1.8 1.4-3 2.5-3.7 1.1-.7 2.2-1.2 3.3-1.3 1.4-.2 2.4-.2 3.1-.1v4.6c-.2-.1-.5-.2-.9-.2h-1.3c-1.3 0-2.4.2-3.3.5-.9.4-1.5.9-2 1.6-.9 1.4-1.4 3.2-1.3 5.4v13.3H858V67zM875.5 74.7c0-1.6.2-3.2.6-4.8.4-1.6 1.1-3 2-4.4 1-1.3 2.2-2.4 3.8-3.2 1.6-.8 3.6-1.2 5.9-1.2 2.4 0 4.5.4 6.1 1.3 1.5.9 2.7 2 3.6 3.3.9 1.3 1.5 2.8 1.8 4.3.2.8.3 1.5.4 2.2v2.2c0 3.7-1 6.9-3 9.5-2 2.6-5.1 4-9.3 4-4-.1-7-1.4-9-3.9-1.9-2.5-2.9-5.6-2.9-9.3m4.8-.3c0 2.7.6 5 1.8 6.9 1.2 2 3 3 5.6 3.1.9 0 1.8-.2 2.7-.5.8-.3 1.6-.9 2.3-1.7.7-.8 1.3-1.9 1.8-3.2.4-1.3.6-2.9.6-4.7-.1-6.4-2.5-9.6-7.1-9.6-.7 0-1.5.1-2.4.3-.8.3-1.7.8-2.5 1.6-.8.7-1.4 1.7-1.9 3-.7 1.1-.9 2.8-.9 4.8zM904.1 61.7h4.3v-5.2l4.5-1.5v6.8h5.4v3.4h-5.4v15.1c0 .3 0 .6.1 1 0 .4.1.7.4 1.1.2.4.5.6 1 .8.4.3 1 .4 1.8.4 1 0 1.7-.1 2.2-.2V87c-.9.2-2.1.3-3.8.3-2.1 0-3.6-.4-4.6-1.2-1-.8-1.5-2.2-1.5-4.2V65.1h-4.3v-3.4zM927.2 75.2c-.1 2.6.5 4.8 1.7 6.5 1.1 1.7 2.9 2.6 5.3 2.6 1.5 0 2.8-.4 3.9-1.3 1-.8 1.6-2.2 1.8-4h4.6c0 .6-.2 1.4-.4 2.3-.3 1-.8 2-1.7 3-.2.3-.6.6-1 1-.5.4-1 .7-1.7 1.1-.7.4-1.5.6-2.4.8-.9.3-2 .4-3.3.4-7.6-.2-11.3-4.5-11.3-12.9 0-2.5.3-4.8 1-6.8s2-3.7 3.8-5.1c1.2-.8 2.4-1.3 3.7-1.6 1.3-.2 2.2-.3 3-.3 2.7 0 4.8.6 6.3 1.6s2.5 2.3 3.1 3.9c.6 1.5 1 3.1 1.1 4.6.1 1.6.1 2.9 0 4h-17.5m12.9-3v-1.1c0-.4 0-.8-.1-1.2-.1-.9-.4-1.7-.8-2.5s-1-1.5-1.8-2c-.9-.5-2-.8-3.4-.8-.8 0-1.5.1-2.3.3-.8.2-1.5.7-2.2 1.3-.7.6-1.2 1.3-1.6 2.3-.4 1-.7 2.2-.8 3.6h13zM966.1 69.8c0-.3 0-.8-.1-1.4-.1-.6-.3-1.1-.6-1.8-.2-.6-.7-1.2-1.4-1.6-.7-.4-1.6-.6-2.7-.6-1.5 0-2.7.4-3.5 1.2-.9.8-1.5 1.7-1.9 2.8-.4 1.1-.6 2.2-.7 3.2-.1 1.1-.2 1.8-.1 2.4 0 1.3.1 2.5.3 3.7.2 1.2.5 2.3.9 3.3.8 2 2.4 3 4.8 3.1 1.9 0 3.3-.7 4.1-1.9.8-1.1 1.2-2.3 1.2-3.6h4.6c-.2 2.5-1.1 4.6-2.7 6.3-1.7 1.8-4.1 2.7-7.1 2.7-.9 0-2.1-.2-3.6-.6-.7-.2-1.4-.6-2.2-1-.8-.4-1.5-1-2.2-1.7-.7-.9-1.4-2.1-2-3.6-.6-1.5-.9-3.5-.9-6.1 0-2.6.4-4.8 1.1-6.6.7-1.7 1.6-3.1 2.7-4.2 1.1-1 2.3-1.8 3.6-2.2 1.3-.4 2.5-.6 3.7-.6h1.6c.6.1 1.3.2 1.9.4.7.2 1.4.5 2.1 1 .7.4 1.3 1 1.8 1.7.9 1.1 1.4 2.1 1.7 3.1.2 1 .3 1.8.3 2.6h-4.7zM973.6 61.7h4.3v-5.2l4.5-1.5v6.8h5.4v3.4h-5.4v15.1c0 .3 0 .6.1 1 0 .4.1.7.4 1.1.2.4.5.6 1 .8.4.3 1 .4 1.8.4 1 0 1.7-.1 2.2-.2V87c-.9.2-2.1.3-3.8.3-2.1 0-3.6-.4-4.6-1.2-1-.8-1.5-2.2-1.5-4.2V65.1h-4.3v-3.4zM993.5 50.9h5.5V56h-5.5v-5.1m.5 10.9h4.6v25.1H994V61.8zM1006.1 74.7c0-1.6.2-3.2.6-4.8.4-1.6 1.1-3 2-4.4 1-1.3 2.2-2.4 3.8-3.2 1.6-.8 3.6-1.2 5.9-1.2 2.4 0 4.5.4 6.1 1.3 1.5.9 2.7 2 3.6 3.3.9 1.3 1.5 2.8 1.8 4.3.2.8.3 1.5.4 2.2v2.2c0 3.7-1 6.9-3 9.5-2 2.6-5.1 4-9.3 4-4-.1-7-1.4-9-3.9-1.9-2.5-2.9-5.6-2.9-9.3m4.7-.3c0 2.7.6 5 1.8 6.9 1.2 2 3 3 5.6 3.1.9 0 1.8-.2 2.7-.5.8-.3 1.6-.9 2.3-1.7.7-.8 1.3-1.9 1.8-3.2.4-1.3.6-2.9.6-4.7-.1-6.4-2.5-9.6-7.1-9.6-.7 0-1.5.1-2.4.3-.8.3-1.7.8-2.5 1.6-.8.7-1.4 1.7-1.9 3-.6 1.1-.9 2.8-.9 4.8zM1038.6 64.7l-.1-2.9h4.6v4.1c.2-.3.4-.8.7-1.2.3-.5.8-1 1.3-1.5.6-.5 1.4-1 2.3-1.3.9-.3 2-.5 3.4-.5.6 0 1.4.1 2.4.2.9.2 1.9.5 2.9 1.1 1 .6 1.8 1.4 2.5 2.5.6 1.2 1 2.7 1 4.7V87h-4.6V71c0-.9-.1-1.7-.2-2.4-.2-.7-.5-1.3-1.1-1.9-1.2-1.1-2.6-1.7-4.3-1.7-1.7 0-3.1.6-4.3 1.8-1.3 1.2-2 3.1-2 5.7V87h-4.6V64.7zM479.1 100.8h5.2l14.1 36.1h-5.3l-3.8-9.4h-16.2l-3.8 9.4h-5l14.8-36.1m-4.4 22.7H488l-6.5-17.8-6.8 17.8zM508.7 138.8c.1.7.2 1.4.4 1.9.2.6.5 1.1.9 1.6.8.9 2.3 1.4 4.4 1.5 1.6 0 2.8-.3 3.7-.9.9-.6 1.5-1.4 1.9-2.4.4-1.1.6-2.3.7-3.7.1-1.4.1-2.9.1-4.6-.5.9-1.1 1.7-1.8 2.3-.7.6-1.5 1-2.3 1.3-1.7.4-3 .6-3.9.6-1.2 0-2.4-.2-3.8-.6-1.4-.4-2.6-1.2-3.7-2.5-1-1.3-1.7-2.8-2.1-4.4-.4-1.6-.6-3.2-.6-4.8 0-4.3 1.1-7.4 3.2-9.5 2-2.1 4.6-3.1 7.6-3.1 1.3 0 2.3.1 3.2.4.9.3 1.6.6 2.1 1 .6.4 1.1.8 1.5 1.2l.9 1.2v-3.4h4.4l-.1 4.5v15.7c0 2.9-.1 5.2-.2 6.7-.2 1.6-.5 2.8-1 3.7-1.1 1.9-2.6 3.2-4.6 3.7-1.9.6-3.8.8-5.6.8-2.4 0-4.3-.3-5.6-.8-1.4-.5-2.4-1.2-3-2-.6-.8-1-1.7-1.2-2.7-.2-.9-.3-1.8-.4-2.7h4.9m5.3-5.8c1.4 0 2.5-.2 3.3-.7.8-.5 1.5-1.1 2-1.8.5-.6.9-1.4 1.2-2.5.3-1 .4-2.6.4-4.8 0-1.6-.2-2.9-.4-3.9-.3-1-.8-1.8-1.4-2.4-1.3-1.4-3-2.2-5.2-2.2-1.4 0-2.5.3-3.4 1-.9.7-1.6 1.5-2 2.4-.4 1-.7 2-.9 3-.2 1-.2 2-.2 2.8 0 1 .1 1.9.3 2.9.2 1.1.5 2.1 1 3 .5.9 1.2 1.6 2 2.2.8.7 1.9 1 3.3 1zM537.6 125.2c-.1 2.6.5 4.8 1.7 6.5 1.1 1.7 2.9 2.6 5.3 2.6 1.5 0 2.8-.4 3.9-1.3 1-.8 1.6-2.2 1.8-4h4.6c0 .6-.2 1.4-.4 2.3-.3 1-.8 2-1.7 3-.2.3-.6.6-1 1-.5.4-1 .7-1.7 1.1-.7.4-1.5.6-2.4.8-.9.3-2 .4-3.3.4-7.6-.2-11.3-4.5-11.3-12.9 0-2.5.3-4.8 1-6.8s2-3.7 3.8-5.1c1.2-.8 2.4-1.3 3.7-1.6 1.3-.2 2.2-.3 3-.3 2.7 0 4.8.6 6.3 1.6s2.5 2.3 3.1 3.9c.6 1.5 1 3.1 1.1 4.6.1 1.6.1 2.9 0 4h-17.5m12.9-3v-1.1c0-.4 0-.8-.1-1.2-.1-.9-.4-1.7-.8-2.5s-1-1.5-1.8-2.1c-.9-.5-2-.8-3.4-.8-.8 0-1.5.1-2.3.3-.8.2-1.5.7-2.2 1.3-.7.6-1.2 1.3-1.6 2.3-.4 1-.7 2.2-.8 3.7h13zM562.9 114.7l-.1-2.9h4.6v4.1c.2-.3.4-.8.7-1.2.3-.5.8-1 1.3-1.5.6-.5 1.4-1 2.3-1.3.9-.3 2-.5 3.4-.5.6 0 1.4.1 2.4.2.9.2 1.9.5 2.9 1.1 1 .6 1.8 1.4 2.5 2.5.6 1.2 1 2.7 1 4.7V137h-4.6v-16c0-.9-.1-1.7-.2-2.4-.2-.7-.5-1.3-1.1-1.9-1.2-1.1-2.6-1.7-4.3-1.7-1.7 0-3.1.6-4.3 1.8-1.3 1.2-2 3.1-2 5.7V137h-4.6v-22.3zM607 119.8c0-.3 0-.8-.1-1.4-.1-.6-.3-1.1-.6-1.8-.2-.6-.7-1.2-1.4-1.6-.7-.4-1.6-.6-2.7-.6-1.5 0-2.7.4-3.5 1.2-.9.8-1.5 1.7-1.9 2.8-.4 1.1-.6 2.2-.7 3.2-.1 1.1-.2 1.8-.1 2.4 0 1.3.1 2.5.3 3.7.2 1.2.5 2.3.9 3.3.8 2 2.4 3 4.8 3.1 1.9 0 3.3-.7 4.1-1.9.8-1.1 1.2-2.3 1.2-3.6h4.6c-.2 2.5-1.1 4.6-2.7 6.3-1.7 1.8-4.1 2.7-7.1 2.7-.9 0-2.1-.2-3.6-.6-.7-.2-1.4-.6-2.2-1-.8-.4-1.5-1-2.2-1.7-.7-.9-1.4-2.1-2-3.6-.6-1.5-.9-3.5-.9-6.1 0-2.6.4-4.8 1.1-6.6.7-1.7 1.6-3.1 2.7-4.2 1.1-1 2.3-1.8 3.6-2.2 1.3-.4 2.5-.6 3.7-.6h1.6c.6.1 1.3.2 1.9.4.7.2 1.4.5 2.1 1 .7.4 1.3 1 1.8 1.7.9 1.1 1.4 2.1 1.7 3.1.2 1 .3 1.8.3 2.6H607zM629.1 137.1l-3.4 9.3H621l3.8-9.6-10.3-25h5.2l7.6 19.8 7.7-19.8h5z"/>
-                </svg>
-              </span>
-            </a>
-            <button class="usa-menu-btn usa-button l-header__menu-button">Menu</button>
-          </div>
-         
-      <div class="l-header__nav">
-        <nav class="usa-nav usa-nav--epa" role="navigation" aria-label="EPA header navigation">
-          <div class="usa-nav__inner">
-            <button class="usa-nav__close" aria-label="Close">
-              <svg class="icon icon--nav-close" aria-hidden="true" role="img">
-                <title>Primary navigation</title>
-                <use xlink:href="https://www.epa.gov/themes/epa_theme/images/sprite.artifact.svg#close"></use>
-              </svg> </button>
-            <div class="usa-nav__menu">
-               <ul class="menu menu--main">
-                <li class="menu__item"><a href="https://github.com/David-Cola/David-Cola.github.io" class="menu__link">Ion Exchange Model</a></li>
-                
-              </ul>
-            </div>
-          </div>
-        </nav>
-      </div>
-    </header>
-    <main id="main" class="main" role="main" tabindex="-1">'
-  ),
-  
-  tags$head(
-    tags$style(HTML('.navbar-default .navbar-nav > li > a:hover, .navbar-default .navbar-nav > li > a:focus {
-      color: #000; /*Sets the text hover color on navbar*/
-    }
-    
-    .navbar-default .navbar-nav > .active > a, .navbar-default .navbar-nav > .active >
-      a:hover, .navbar-default .navbar-nav > .active > a:focus {
-        color: white; /*BACKGROUND color for active*/
-          background-color: #0e6cb6;
-      }
-    
-    .navbar-default {
-      background-color: #0e6cb6;
-        border-color: #030033;
-    }
-    
-    
-    
-    .navbar-default .navbar-nav > li > a {
-      color: white; /*Change active text color here*/
-    }'))),
-  
-  tags$style(HTML("
-    .tabbable > .nav > li > a                  {background-color: #D3D3D3;  color:black}
-  ")),
-  
-  
-  
-  
-  navbarPage("",
-             
-#~*~*~*~*~*~*~*~*~*~*~*~*~*~*~*~*~*~*~*~*~*~*~*~*~*~*~*~*~*~*~*~*~*~*~*~*~*~*~*#             
-#------------------------------------------------------------------------------#
-                            #INPUT SECTION#
-#------------------------------------------------------------------------------#            
-#~*~*~*~*~*~*~*~*~*~*~*~*~*~*~*~*~*~*~*~*~*~*~*~*~*~*~*~*~*~*~*~*~*~*~*~*~*~*~*#     
-
-             tabPanel("Input", 
-                      sidebarLayout(
-                        sidebarPanel(
-                          selectInput("model", "Ion Exchange Method", c("HSDMIX", "PSDMIX")),
-                          fileInput("file1", "Choose .xlsx File", accept = ".xlsx"),
-                          textOutput("reject"),
-                          textOutput("OutputConcentration"),
-                          sliderInput("nrv", "Radial Collocation Points",3, 18, 7),
-                          sliderInput("nzv", "Axial Collocation Points", 3, 18, 13),
-                                     
-                          br(),
-                                     
-                          actionButton("run_button", "Run Analysis", icon=icon("play")),
-                          textOutput("ionadded"),
-                          textOutput("concentrationadded"),
-                          textOutput("analysisran")
-                          ),
-                        
-                        
-                        
-                        mainPanel(
-                          tabsetPanel(
-#------------------------------------------------------------------------------#
-                            #COLUMN PARAMETERS#
-#------------------------------------------------------------------------------#                                 
-                            tabPanel("Column Parameters",
-                                     
-                                     br(),
-                                     
-#--------------------------Resin Characteristics-------------------------------#                                     
-                                     fluidRow(
-                                       column(3,),
-                                       column(2, textOutput("Q")),
-                                       column(2,shinyWidgets::autonumericInput(
-                                         inputId = "Qv",
-                                         label="",
-                                         value = 1400, 
-                                         decimalPlaces = 2,
-                                         digitGroupSeparator = ",",
-                                         decimalCharacter = ".")),
-                                        column(3, selectInput("qunits", "", c("meq/L")))), 
-                                              
-                                      fluidRow(
-                                        column(3, textOutput("RC")),
-                                        column(2, textOutput("rb")),
-                                        column(2, shinyWidgets::autonumericInput(
-                                          inputId = "rbv",
-                                          label="",
-                                          value = 0.03375, 
-                                          decimalPlaces = 5,
-                                          digitGroupSeparator = ",",
-                                          decimalCharacter = ".")),
-                                        column(3, selectInput("rbunits", "", c("cm", "m", "mm", "in", "ft")))
-                                      ),
-                                     
-                                     fluidRow(
-                                       column(3, ),
-                                       column(2, textOutput("EBED")),
-                                       column(2, shinyWidgets::autonumericInput(
-                                         inputId = "EBEDv",
-                                         label="",
-                                         value = 0.35, 
-                                         currencySymbolPlacement = "p",
-                                         decimalPlaces = 3,
-                                         digitGroupSeparator = ",",
-                                         decimalCharacter = "."
-                                       ))
-                                              
-                                     ),
-
-                                      fluidRow(
-                                        column(3, ),
-                                        column(2, uiOutput("EPOR")),
-                                        column(2, uiOutput("EPORv"))
-                                      ),
-#------------------------------------------------------------------------------#                                       
-                                       
-                                     hr(),
-                                     #Parameters Row 2#
-#--------------------------Column Specifications-------------------------------#                                     
-                                     fluidRow(
-                                       column(3,
-                                              br(), br(), br(),
-                                              textOutput("CS"),
-                                              br(),
-                                              #This radio button toggles between Linear and volumetric flowrate
-                                              radioButtons("veloselect", "", c("Linear", "Volumetric"))),
-                                       column(2, #offset=1,
-                                              br(), 
-                                              textOutput("Length"),
-                                              br(), br(), 
-                                              textOutput("Velocity"),
-                                              br(), br(), 
-                                              textOutput("Diameter"),
-                                              br(), br(),
-                                              textOutput("Flowrate")),
-                                       column(2,
-                                              
-                                              shinyWidgets::autonumericInput(
-                                                inputId = "Lv",
-                                                label="",
-                                                value = 14.765, 
-                                                decimalPlaces = 3,
-                                                digitGroupSeparator = ",",
-                                                decimalCharacter = "."),
-                                              
-                                              shinyWidgets::autonumericInput(
-                                                inputId = "Vv",
-                                                label="",
-                                                value = 0.123, 
-                                                decimalPlaces = 3,
-                                                digitGroupSeparator = ",",
-                                                decimalCharacter = "."),
-                                              
-                                              
-                                              shinyWidgets::autonumericInput(
-                                                inputId = "Dv",
-                                                label="",
-                                                value = 4, 
-                                                decimalPlaces = 3,
-                                                digitGroupSeparator = ",",
-                                                decimalCharacter = "."),
-                                              
-                                              shinyWidgets::autonumericInput(
-                                                inputId = "Fv",
-                                                label="",
-                                                value = 1.546, 
-                                                decimalPlaces = 5,
-                                                digitGroupSeparator = ",",
-                                                decimalCharacter = ".")),
-                                       
-                                       column(3,
-                                              selectInput("LengthUnits", "", c("cm", "m", "mm", "in", "ft")),
-                                              div(style="margin-top:-0.5em",
-                                                  selectInput("VelocityUnits", "", c("cm/s", "m/s", "m/min", "m/h", "in/s","ft/s","ft/min", "gpm/ft^2"))),
-                                              
-                                              div(style ="
-                                              margin-top:-0.5em", 
-                                                  selectInput("DiameterUnits","",c("cm", "m", "in", "ft")),
-                                                  selectInput("FlowrateUnits","",c("cm^3/s", "m^3/s", "ft^3/s", "mL/s", "L/min", "mL/min", "gpm", "mgd"))))),
-#------------------------------------------------------------------------------#                                     
-
-                                      hr(),
-                                     #Parameters Row 4#
-                                     
-                                     fluidRow(
-                                       column(3,
-                                              br(),
-                                              textOutput("conctime")),
-                                       column(3, offset=4,
-                                              div(style ="
-                                              margin-top:-0.5em",
-                                                  selectInput("timeunits2", "", c("hr", "day")),
-                                                  br(), br()))),
-                                     
-#------------------------------------------------------------------------------#
-                         #END COLUMN PARAMETERS#
-#------------------------------------------------------------------------------#                                       
-                                     
-#------------------------------------------------------------------------------#
-                              #IONS TAB#
-#------------------------------------------------------------------------------#                                     
-                                     
-                            ),
-                            tabPanel("Ions",
-                                     br(),
-                                     h4("Ion List"),
-                                     dataEditUI("edit-1"),
-                                     br(), br(),
-                                     h4("Concentration Points"),
-                                     dataEditUI("edit-2"),
-                                     br(), br(),
-                                     h4("Effluent Data"),
-                                     dataEditUI("edit-3")
-                            ),
-
-#------------------------------------------------------------------------------#
-                              #END IONS TAB#
-#------------------------------------------------------------------------------#
-
-#------------------------------------------------------------------------------#
-                            #ALKALINITY TAB#
-#------------------------------------------------------------------------------#
-                            
-                            tabPanel("Alkalinity",
-                                     br(),
-                                     h4("Bicarbonate Concentration of Alkalinity"),
-                                     textOutput("AlkConv"),
-                                     br(),
-                                     fluidRow(
-                                       column(4,
-                                     numericInput("alkvalue", "Alkalinity Value", 5),
-                                     numericInput("pH", "pH", 7)),
-                                     column(4, offset=1,
-                                           selectInput("alkunits", "Concentration Units", c("meq", "mg/L")),
-                                      
-                                           div(style ="
-                                              margin-top:2em",
-                                           h5("Bicarbonate Concentration (meq)")),
-                                           div(style ="
-                                              margin-top:-1em",
-                                           textOutput("bicarbcin"))),
-                                     column(4, offset=1,
-                                            div(style ="
-                                              margin-top:2em",
-                                            h5("Bicarbonate Concentration (mg/L)")),
-                                            div(style ="
-                                              margin-top:-1em",
-                                            textOutput("bicarbcinmgl"))),
-                                     br()
-                                    
-                                     )#fluid row
-                                    ),#tab panel
-#------------------------------------------------------------------------------#
-                        #END ALKALINITY TAB#
-#------------------------------------------------------------------------------#
-                                   )
-                                  )#mainPanel
-                                 ),#sidebarLayout
-                      
-                                ),#navbarPage
-
-#~*~*~*~*~*~*~*~*~*~*~*~*~*~*~*~*~*~*~*~*~*~*~*~*~*~*~*~*~*~*~*~*~*~*~*~*~*~*~*#             
-#------------------------------------------------------------------------------#
-                            #END INPUT SECTION#
-#------------------------------------------------------------------------------#            
-#~*~*~*~*~*~*~*~*~*~*~*~*~*~*~*~*~*~*~*~*~*~*~*~*~*~*~*~*~*~*~*~*~*~*~*~*~*~*~*# 
-
-#~*~*~*~*~*~*~*~*~*~*~*~*~*~*~*~*~*~*~*~*~*~*~*~*~*~*~*~*~*~*~*~*~*~*~*~*~*~*~*#             
-#------------------------------------------------------------------------------#
-                              #OUTPUT SECTION#
-#------------------------------------------------------------------------------#            
-#~*~*~*~*~*~*~*~*~*~*~*~*~*~*~*~*~*~*~*~*~*~*~*~*~*~*~*~*~*~*~*~*~*~*~*~*~*~*~*#   
-
-             tabPanel("Output",
-                      
-                      sidebarLayout(
-                        sidebarPanel(
-                          selectInput("OCunits", "Output Concentration Units", c("mg/L", "ug/L", "ng/L", "c/c0")),
-                          selectInput("timeunits","Output Time Units",c("Days", "Bed Volumes (x1000)", "Hours", "Months", "Years")),
-                          
-                          checkboxInput("computeddata", "Computed Data", TRUE),
-                          checkboxInput("effluentdata", "Effluent Data", FALSE),
-                          checkboxInput("influentdata", "Influent Data", FALSE),
-                          
-                          downloadButton("save_button", "Save Data")
-                        ),
-                        
-                        mainPanel(
-                          
-                          shinycssloaders::withSpinner(
-                            plotlyOutput("Plot")), #Counterions
-                          br(),
-                          plotlyOutput("ExtraChemicals")))), #Ions
-
-#~*~*~*~*~*~*~*~*~*~*~*~*~*~*~*~*~*~*~*~*~*~*~*~*~*~*~*~*~*~*~*~*~*~*~*~*~*~*~*#             
-#------------------------------------------------------------------------------#
-                          #END OUTPUT SECTION#
-#------------------------------------------------------------------------------#            
-#~*~*~*~*~*~*~*~*~*~*~*~*~*~*~*~*~*~*~*~*~*~*~*~*~*~*~*~*~*~*~*~*~*~*~*~*~*~*~*#
-
-#~*~*~*~*~*~*~*~*~*~*~*~*~*~*~*~*~*~*~*~*~*~*~*~*~*~*~*~*~*~*~*~*~*~*~*~*~*~*~*#             
-#------------------------------------------------------------------------------#
-                            #ABOUT SECTION#
-#------------------------------------------------------------------------------#            
-#~*~*~*~*~*~*~*~*~*~*~*~*~*~*~*~*~*~*~*~*~*~*~*~*~*~*~*~*~*~*~*~*~*~*~*~*~*~*~*#
-
-             tabPanel("About",
-<<<<<<< HEAD
-                      h5("Ion Exchange Model"),
-                      textOutput("about"),
-                      br(),
-                      tags$a(href="https://github.com/USEPA/Water_Treatment_Models/", "Read more about the Ion Exchange Model"),
-                      br(), br(),
-                      #textOutput("how2use"),
-                      h5("There are two ways to start this model:"),
-                      textOutput("how2use2"),
-                      br(),
-                      textOutput("how2use3"),
-                      textOutput("how2use4"),
-                      br(),
-                      #textOutput("how2use5"),
-                      h5("Developed By"),
-                      textOutput("how2use6"),
-                      textOutput("how2use7"),
-                      textOutput("how2use8"))
-=======
-                      ("The Ion Exchange Model is a tool used to model a strong-base anion exchange unit operation in a drinking water treatment plant. This model relies on selectivity coefficient parameters and other information about the anion exchange resin and predicts the breakthrough behavior for unit operation design."),
-                      br(), br(),
-                      tags$a(href="https://github.com/USEPA/Water_Treatment_Models/", "Click here to read more about the Ion Exchange Model"),
-                      br(), br(),
-                      strong("There are two ways to start this model:"), br(),
-                      ("1) Use an Excel file to describe parameters of the water treatment unit operation (examples provided). Files can be uploaded by clicking 'Browse' in the top left corner of the Input page."),br(),
-                      ("2) Start with the data that is provided in the user interface and manipulate the data from there. "),br(),
-                      br(),("Enter information into Column Parameters tab, then add concentration and other ion information in the Ions tab. These can be adjusted within the GUI or saved in an .xlsx file to reuse in the future. Click 'Run Analysis' to begin the simulation. Simulation time can take a few seconds to minutes (20 + seconds) depending on how many ions are simulated."),
-                      br(),br(),
-                      strong("Developed By"),br(),
-                      ("David Colantonio"),br(),
-                      ("Levi Haupert"),br(),
-                      ("Jonathan Burkhardt"),)
->>>>>>> 3ffda655
-  )
-)
-
-
-#~*~*~*~*~*~*~*~*~*~*~*~*~*~*~*~*~*~*~*~*~*~*~*~*~*~*~*~*~*~*~*~*~*~*~*~*~*~*~*#
-#------------------------------------------------------------------------------#
-#~*~*~*~*~*~*~*~*~*~*~*~*~*~*~*~*~*~*~*~*~*~*~*~*~*~*~*~*~*~*~*~*~*~*~*~*~*~*~*#
-#------------------------------------------------------------------------------#
-                            #BEGIN SERVER#
-#------------------------------------------------------------------------------#
-#~*~*~*~*~*~*~*~*~*~*~*~*~*~*~*~*~*~*~*~*~*~*~*~*~*~*~*~*~*~*~*~*~*~*~*~*~*~*~*#
-#------------------------------------------------------------------------------#
-#~*~*~*~*~*~*~*~*~*~*~*~*~*~*~*~*~*~*~*~*~*~*~*~*~*~*~*~*~*~*~*~*~*~*~*~*~*~*~*#
-
-server <- function(input, output, session) {
-  
-  #------------------------------------------------------------------------------#
-  #STATIC DISPLAY TEXTS#
-  #------------------------------------------------------------------------------#
-  
-#--------------------------Resin Characteristics-------------------------------#  
-  output$RC<-renderText("Resin Characteristics")
-  output$Q<-renderText("Resin Capacity")
-  output$rb<-renderText("Bead Radius")
-  output$EBED<-renderText("Bed Porosity")
-  output$name<-renderText("Name")
-#------------------------------------------------------------------------------#
-  
-  #The reason these are multiple if else statements is because it gives more
-  #control of where the items will appear in the UI
-  output$EPOR<-renderUI({
-    if(input$model=="HSDMIX"){
-      #pass
-    }
-    else{
-      renderText("Resin Porosity")
-    }
-  })
-  
-  output$EPORv<-renderUI({
-    if(input$model=="HSDMIX"){
-      #pass
-    }
-    else{
-      numericInput("EPORvalue", "", 0.2)
-    }
-  })
-  
-#------------------------------------------------------------------------------#
-
-  output$CS<-renderText("Column Specifications")
-  output$MC<-renderText("Material Characteristics")
-  output$CS3<-renderText("Solver Related")
-#--------------------------Column Specifications-------------------------------#  
-  output$Length<-renderText("Length")
-  output$Velocity<-renderText("Velocity")
-  output$Diameter<-renderText("Diameter")
-  output$Flowrate<-renderText("Flow Rate")
-#------------------------------------------------------------------------------#  
-  output$SR<-renderText("Solver Related")
-  output$nr<-renderText("Radial Collocation Points")
-  output$nz<-renderText("Axial Collocation Points")
-  
-  output$conctime<-renderText("Time")
-  output$TS<-renderText("Time Step")
-  
-  output$ChemicalNames<-renderText("Chemical Names")
-  output$mw<-renderText("mw")
-  output$KxA<-renderText("KxA")
-  output$Valence<-renderText("Valence")
-  
-  output$Name2<-renderText("Name")
-  output$InitialTime<-renderText("Inital")
-  output$FinalTime<-renderText("Final")
-  
-  output$OC<-renderText("Units")
-  
-  output$IonList<-renderText("Ion List")
-  output$ConcentrationList<-renderText("Concentration Points")
-  
-<<<<<<< HEAD
-  output$about<-renderText("The Ion Exchange Model is a tool used to model a strong-base anion exchange unit operation in a drinking water treatment plant. This model relies on selectivity coefficient parameters and other information about the anion exchange resin and predicts the breakthrough behavior for unit operation design.")
-  
-  output$AlkConv<-renderText("Bicarbonate is the common chemical used to measure alkalinity in this model, however, the user may have the pH of their water without the Bicarbonate specifications. If this is the case then the user can use this calculator to take their pH measurement and find the corresponding Bicarbonate concentrations.  ")
-  output$bicarbion<-renderTable(bicarbion)
-  
-  
-  output$how2use2<-renderText("1) Use an Excel file to describe parameters of water treatment unit operation (examples provided). One can upload such file by clicking 'Browse' in the top left corner of the Input page.")
-  output$how2use3<-renderText("2) Start with the data that is provided in the user interface and manipulate the data from there. Once the parameters have been decided ions can be added, either in the xlsx file or on the ions tab, as well as concentration points. When the user is satisfied with their settings, click 'run analysis' to begin the computation. Simulation time can take a few seconds to minutes depending on how many ions are added.")
-  output$how2use4<-renderText(" Once the parameters have been decided ions can be added, either in the xlsx file or on the ions tab, as well as concentration points. When the user is satisfied with their settings, click 'run analysis' to begin the computation. Simulation time can take a few seconds to minutes depending on how many ions are added.")
-  output$how2use5<-renderText("Developed By")
-  output$how2use6<-renderText("David Colantonio")
-  output$how2use7<-renderText("Levi Haupert")
-  output$how2use8<-renderText("Jonathan Burkhardt")
-  
-=======
-  
->>>>>>> 3ffda655
-  #------------------------------------------------------------------------------#
-  #INPUT FILE HANDLING#
-  #------------------------------------------------------------------------------#
-  
-  #The function process_files was defined at the beginning, now it is being called
-  #When a file is inputted into the UI
-  observeEvent(input$file1, {
-    file <- input$file1
-    process_files(file$datapath)
-  })
-  
-  #GUI rejects a file upload that is not an xlsx
-  output$reject<-renderPrint({
-    req(input$file1)
-    if(input$file1$type != "application/vnd.openxmlformats-officedocument.spreadsheetml.sheet"){ stop("Please upload a .xlsx file")}
-  })
-  
-  ### TODO: Should the reject be within the process_files? Or somehow before that.... so merging the above 2 items?
-  
-  #When a file is uploaded, the session is reloaded. We do this because there does
-  #Not seem to be any other way to overwrite the DataEditR tables. See the process_file
-  #Notes for further elaboration.
-  observeEvent(input$file1, {
-    session$reload()
-  })
-  
-  
-  
-#~*~*~*~*~*~*~*~*~*~*~*~*~*~*~*~*~*~*~*~*~*~*~*~*~*~*~*~*~*~*~*~*~*~*~*~*~*~*~*#             
-#------------------------------------------------------------------------------#
-                            #DATA PREP SECTION#
-#------------------------------------------------------------------------------#            
-#~*~*~*~*~*~*~*~*~*~*~*~*~*~*~*~*~*~*~*~*~*~*~*~*~*~*~*~*~*~*~*~*~*~*~*~*~*~*~*#  
- 
-  
-  
-  
-  
-#------------------------------------------------------------------------------#
-                        #PARAMS DATA HANDLING#
-#------------------------------------------------------------------------------#  
-  
-  #When the param sheet is read in, make it a reactiveVal so that the data can
-  #Be saved between refreshes and edited
-  paramsheet<-reactiveVal(read.csv("paramsheet.csv"))
-  
-  
-  ##Flow rate V. Linear Velocity
-  ##Some water treatment users may want to use a linear velocity and some may want to use a flow rate
-  ##Given that we can have one option, both options, or neither
-  
-  
-  test_df<-data.frame(C=c('v','flrt','diam'))
-  flags<-reactive({test_df$C %in% paramsheet()$name}) ##flags are in order [1] velocity [2] flowrate and [3] diameter
-  
-  velocity<-reactiveVal()
-  velocityvector2<-reactiveVal()
-  velocityvector3<-reactiveVal()
-  
-  flowrate<-reactiveVal()
-  flowrate2<-reactiveVal()
-  flowrate3<-reactiveVal()
-  
-  diameter<-reactiveVal()
-  diameter2<-reactiveVal()
-  diameter3<-reactiveVal()
-  
-  
-  observe({if (flags()[1]){
-    # velocity read in
-    velocity(filter(paramsheet(), name=='v')$value)
-    updateNumericInput(session, "Vv", value=velocity())
-                                                                                                                               
-    velocityvector2(c(filter(paramsheet(), name=='v')$units, velocityvector))
-    velocityvector3<-unique(velocityvector2())
-    
-    updateSelectInput(session, "VelocityUnits", choices=velocityvector3())
-
-    ##add toggle of velocity selector
-    updateRadioButtons(session, "veloselect", selected="Linear")
-
-  }
-    else if(flags()[2] & flags()[3]){
-      
-      flowrate(filter(paramsheet(), name=='flrt')$value)
-      diameter(filter(paramsheet(), name=='diam')$value)
-     
-     updateNumericInput(session, "Fv", value=flowrate())
-     updateNumericInput(session, "Dv", value=diameter())
-     
-     
-     flowrate2(c(filter(paramsheet(), name=='flrt')$units, flowratevector))
-     flowrate3(unique(flowrate2()))
-     
-     diameter2(c(filter(paramsheet(), name=='diam')$units, diametervector))
-     diameter3(unique(diameter2()))
-     
-     updateSelectInput(session, "FlowrateUnits", choices=flowrate3())
-     updateSelectInput(session, "DiameterUnits", choices=diameter3())                                     
-     
-     updateRadioButtons(session, "veloselect", selected="Volumetric")
-    }
-    else{
-     print("Warning: No flow data provided, defaults used")
-    }
-
-    })
-  
-  
-    
-  #Take the data from the file that the user uploaded and overwrite the default frame
-  capacity<-reactive({filter(paramsheet(), name=="Q")$value})
-  eebed<-reactive({filter(paramsheet(), name=="EBED")$value})
-  length2<-reactive({filter(paramsheet(), name=="L")$value})
-  beadradius<-reactive({filter(paramsheet(), name=="rb")$value})
-  film<-reactive({filter(paramsheet(), name=="kL")$value})
-  diffuse<-reactive({filter(paramsheet(), name=="Ds")$value})
-  radial<-reactive({filter(paramsheet(), name=="nr")$value})
-  axial<-reactive({filter(paramsheet(), name=="nz")$value})
-  time<-reactive({filter(paramsheet(), name=="time")$value})
-  
-  observe({
-    updateNumericInput(session, "Qv", value=format(capacity(), digits=4, scientific=FALSE))
-    updateNumericInput(session, "EBEDv", value=format(eebed(), digit=4, scientific=FALSE))
-    updateNumericInput(session, "Lv", value=length2())
-    updateNumericInput(session, "rbv", value=prettyNum(beadradius(), digits=4, scientific=FALSE))
-    updateNumericInput(session, "kLv", value=film())
-    updateNumericInput(session, "Dsv", value=diffuse())
-    updateNumericInput(session, "nrv", value=radial())
-    updateNumericInput(session, "nzv", value=axial())
-  })
-  
-  
-  
-  #This is the to update the selectInput to the unit that you have in the excel
-  #file. There doesn't seem to be a direct way to update to the selectInput to the one in
-  #the xlsx file, but, you can update the options as a whole. So, I create a vector
-  #of all the unit options, then take the unit you have in your file and combine them
-  #into one vector. The value in your excel file becomes the first value in the combined vector. 
-  #Then from there
-  #I run it through a unique() function which gets rid of the duplicate in your vector
-  #Then, I can update the selectInput vector where it has reorganized your  initial
-  #vector to start
-  #with the users input.
-  
-  
-  lengthvector2<-reactive({c(filter(paramsheet(), name=="L")$units, lengthvector)})
-  lengthvector3<-reactive({unique(lengthvector2())})
-  
-  rbvector<-reactive({c(filter(paramsheet(), name=='rb')$units, lengthvector)})
-  rbvector2<-reactive({unique(rbvector())})
-  
-  timevector2<-reactive(c(filter(paramsheet(), name=='time')$units, timevector))
-  timevector3<-reactive({unique(timevector2())})
-  
-  observe({
-    updateSelectInput(session, "rbunits", choices=rbvector2())
-    updateSelectInput(session, "LengthUnits", choices=lengthvector3())
-    updateSelectInput(session, "timeunits2", choices=timevector3())
-    })
-  
-  observe({
-    toggleState("Vv", condition=input$veloselect!="Volumetric")
-    toggleState("Fv", condition=input$veloselect!="Linear")
-    toggleState("Dv", condition=input$veloselect!="Linear")
-  })
-  
-  velocityvar<-reactiveVal()
-  
-#------------------------------------------------------------------------------#
-                  #IBICARBONATE TO ALKALINITY CONVERTER#
-#------------------------------------------------------------------------------#  
-  
-  
-  bicarbconverted<-reactiveVal()
-  bicarbmeq2mgl<-50.045001
-  
-  h_plus<-reactiveVal()
-  observe({h_plus(10^-input$pH)})
-  
-  calcium_carb_alpha<-reactive({k1*h_plus()/(h_plus()**2 + k1*h_plus()+k1*k2)})
-  
-  observe({
-    if(input$alkunits=='meq'){
-      bicarbconverted(calcium_carb_alpha()*input$alkvalue)
-    }
-    else{
-      bicarbconverted(calcium_carb_alpha()*input$alkvalue/bicarbmeq2mgl) #mw/valence -> mw
-    }
-  })
-  
-  
-  output$bicarbcin<-renderText(bicarbconverted())
-  output$bicarbcinmgl<-renderText(bicarbconverted()*bicarbmeq2mgl)
-  
-  
- 
-#------------------------------------------------------------------------------#
-                        #IONS TAB DATA HANDLING#
-#------------------------------------------------------------------------------#  
-  
-  
-  iondat<- dataEditServer("edit-1", data = "ionsheet.csv") 
-  dataOutputServer("output-1", data = iondat)
-
-#------------------------------------------------------------------------------#
-                        #CIN TAB DATA HANDLING#
-  #The prep here seems like it can mostly be done mostly in one or two functions
-  #instead of the multiple functions that are used here, but, some of the 
-  #independent steps are used throughout the code. So this makes it easier
-  #To break it up
-#------------------------------------------------------------------------------#   
-  
-  cindat<-dataEditServer("edit-2",read_args=list(colClasses=c("numeric")),data="cinsheet.csv") ## read_args should make all columns numeric, which seems to address the "initial read in as integer issues"
-  dataOutputServer("output-2", data = cindat)
-  
-  #Convert the cin data time to hours if it is not already
-  cindat_hours<-reactive({
-    cindata<-cindat()
-    time<-cindata['time']
-    if(input$timeunits2=='hr'){
-      newtime<-time
-    }
-    else{
-      newtime<-time*24
-    }
-    newcin<-cbind(newtime, cindata[,2:ncol(cindata)])
-    return(newcin)
-  })
-
-  
-  #convert cindat to meq if it is not already
-  cin_hours_meq<-reactive({cin_correct(iondat(), cindat_hours())})
-  cin_hours_mgl<-reactive({mass_converter_mgl(iondat(), cindat_hours())})
-
-  #When the file is first uploaded the influent data and simulated data both have
-  #the same names, so to differentiate them I rename them to chemical_influent 
-  #with this function
-  cin_hours_meq_renamer<-reactive({influent_chemical_renamer(cin_hours_meq(), cindat_hours())})
-  cin_hours_mgl_renamer<-reactive({influent_chemical_renamer(cin_hours_mgl(), cindat_hours())})
-
-  #The cin tab is now in the correct units and named appropriately. Gather then 
-  #brings them to a shape that makes it easy to convert and easy to plot
-  #Using the tidyr::gather function with the hours still attached gives a bad 
-  #result, so the time is Seperated out and then reattached in 
-  #cindat_meq_hours_preprepped
-  
-  cin_meq_hours_prep<-reactive({influent_organizer(cin_hours_meq_renamer(), cindat_hours())})
-  cin_mgl_hours_prep<-reactive({influent_organizer(cin_hours_mgl_renamer(), cindat_hours())})
-  
-
-  
-  
-#------------------------------------------------------------------------------#
-                      #EFFLUENT TAB HANDLING#
-#------------------------------------------------------------------------------# 
-  
-  effluentdat<-dataEditServer("edit-3", data="effluent.csv")
-  dataOutputServer("output-1", data=effluentdat)
-
-  
-  #inputeffluentdatamgl<-reactive({mass_converter_mgl(iondat(), effluentdat())})
-  effdata<-reactive({effluent_data_processor(iondat(), effluentdat())})
-  observe({print(effdata())})
-  
-  #observe({print(effluent_data_processor(effluentdat(), inputeffluentdatamgl()))})
-  
-
-#~*~*~*~*~*~*~*~*~*~*~*~*~*~*~*~*~*~*~*~*~*~*~*~*~*~*~*~*~*~*~*~*~*~*~*~*~*~*~*#             
-#------------------------------------------------------------------------------#
-                      #END DATA PREP SECTION#
-#------------------------------------------------------------------------------#            
-#~*~*~*~*~*~*~*~*~*~*~*~*~*~*~*~*~*~*~*~*~*~*~*~*~*~*~*~*~*~*~*~*~*~*~*~*~*~*~*#  
-
-
-  
-  
-  
-
-#------------------------------------------------------------------------------#
-                    #CALLING THE HSDMIX FUNCTION#
-#------------------------------------------------------------------------------#
-
-  #HSDMIX values is stored in this reactiveVal "out"
-  out<-reactiveVal()
-
-  observeEvent(input$run_button, {
-    out(HSDMIX_prep(input, iondat(), cindat(), nt_report))
-  })
-  
-  
-  # find outlet indices
-  outlet_id <- reactive({dim(out()[[2]])[4]})
-  liquid_id <- reactive({dim(out()[[2]])[2]})
-
-#------------------------------------------------------------------------------#
-#                 IEX CONCENTRATION OUTPUT DATAFRAME                           
-#------------------------------------------------------------------------------#
-  ### TODO: add better error handling HSDMIX_prep can now return an 'error' value which is an integer, or the full data
-  #### only want to proceed if it isn't an error state
-
-  timeframe<-reactive({data.frame(hours=out()[[1]])})
-  allchemicalconcs<-list()
-
-  
-  #HSDMIX outputs a list, so this takes the list and binds them into a dataframe
-  allchemicals_hours_meq<-eventReactive(input$run_button, {for (x in 1:nrow(iondat())){
-    conc<-out()[[2]][, liquid_id(), x, outlet_id()]
-    allchemicalconcs[[x]]<-conc
-  }
-    allconcdf<-data.frame(allchemicalconcs)
-    colnames(allconcdf)<-iondat()$name
-    allconcdf
-  })
-
-  allchemicals_hours_mgl<-reactive({HSDMIX_in_hours_mgl(allchemicals_hours_meq(), iondat(), timeframe())})
-  
-
-  #------------------------------------------------------------------------------#
-  #                   END IEX CONCENTRATION OUTPUTDATAFRAME#
-  #------------------------------------------------------------------------------#
-  #~*~*~*~*~*~*~*~*~*~*~*~*~*~*~*~*~*~*~*~*~*~*~*~*~*~*~*~*~*~*~*~*~*~*~*~*~*~*~*#
-
-  #------------------------------------------------------------------------------#
-  #GENERATE C/C0 DATAFRAMES FROM MG/L CONCENTRATION DATAFRAMES#
-
-  #The goal here is: For each column in allchemicals, divide every element
-  #in each column by the first value in that column.
-  #------------------------------------------------------------------------------#
-  ## need to create meq/L c0 for math to work out
-  cc0vector_meq<-reactive({cc0_conv_meq(iondat(), cindat())})
-  
-
-  computedcc0<-reactive({HSDMIX_cc0(allchemicals_hours_meq(), cc0vector_meq())})
-  effluentcc0<-reactive({effluent_cc0(effluentdat(), iondat(), cc0vector_meq())})
-  influentcc0<-reactive({HSDMIX_cc0(cin_hours_meq_renamer()[,2:ncol(cin_hours_meq_renamer())], cc0vector_meq())})
-  
-
-
-  #------------------------------------------------------------------------------#
-  #END IEX CONCENTRATION OUTPUTDATAFRAME#
-  #------------------------------------------------------------------------------#
-  #~*~*~*~*~*~*~*~*~*~*~*~*~*~*~*~*~*~*~*~*~*~*~*~*~*~*~*~*~*~*~*~*~*~*~*~*~*~*~*#
-
-
-
-
-
-
-#~*~*~*~*~*~*~*~*~*~*~*~*~*~*~*~*~*~*~*~*~*~*~*~*~*~*~*~*~*~*~*~*~*~*~*~*~*~*~*#
-#------------------------------------------------------------------------------#
-                     #CONVERTING OUTPUT DATAFRAMES#
-#------------------------------------------------------------------------------#
-
-
-  outputcounterions<-reactiveValues()
-  outputions<-reactiveValues()
-  outputeffluent<-reactiveValues()
-  outputinfluent<-reactiveValues()
-
-
-  ion_list<-c("CHLORIDE", "SULFATE", "BICARBONATE", "NITRATE")
-  ion_flag<-reactive({ion_list %in% colnames(cindat())})
-  number_of_ions<-reactive({length(ion_flag()[ion_flag()==TRUE])})
-
-  counterIon_loc<-reactive({ number_of_ions() * nt_report })
-  addIon_loc<-reactive({ counterIon_loc() + 1 })
-
-
-  counteriondata<-reactive({allchemicals_hours_mgl()[0:counterIon_loc(),]})
-  iondata<-reactive({allchemicals_hours_mgl()[addIon_loc():nrow(allchemicals_hours_mgl()),]})
-
-  counteriondatacc0<-reactive({computedcc0()[0:counterIon_loc(),]})
-  iondatacc0<-reactive({computedcc0()[addIon_loc():nrow(allchemicals_hours_mgl()),]})
-
-  outputcounterions$name<-reactive({counteriondata()$name})
-  outputions$name<-reactive({iondata()$name})
-
-
-
-
-
-  observe({
-    ## convert time units for graphing
-    # calculating kBV
-    if (input$timeunits == "Bed Volumes (x1000)") {
-      bv_conv <- get_bv_in_sec(input)
-      outputcounterions$time <- counteriondata()$hours / (bv_conv / hour2sec) / 1e3
-      outputions$time <- iondata()$hours / (bv_conv / hour2sec) / 1e3
-      
-      outputeffluent$time<- effdata()$hours/ (bv_conv / hour2sec) / 1e3
-      outputinfluent$hours<-cin_mgl_hours_prep()$hours  / (bv_conv / hour2sec) / 1e3  ## should this be $time?
-
-    } else {
-      outputcounterions$time <- counteriondata()$hours / (time_conv[input$timeunits] / hour2sec)
-      outputions$time <- iondata()$hours / (time_conv[input$timeunits] / hour2sec)
-      
-      outputeffluent$time<- effdata()$hours/ (time_conv[input$timeunits] / hour2sec)
-      outputinfluent$hours<-cin_mgl_hours_prep()$hours/ (time_conv[input$timeunits] / hour2sec) ## should this be $time?
-    }
-  })
-
-
-
-
-
-
-  observe({
-    ### convert y-axis/mass units for graphing
-    if(input$OCunits=="c/c0"){
-      ## just replicates the returned data
-      outputcounterions$conc <-  counteriondatacc0()$conc
-      outputions$conc<-iondatacc0()$conc
-      
-      outputeffluent$conc<- effluentcc0()$conc
-      outputinfluent$conc <- influentcc0()$conc#influentcc04()$conc
-    } else {
-      outputcounterions$conc <- counteriondata()$conc / mass_conv[input$OCunits]
-      outputions$conc <- iondata()$conc / mass_conv[input$OCunits]
-      
-      outputeffluent$conc <- effdata()$conc/mass_conv[input$OCunits]
-      outputinfluent$conc <- cin_mgl_hours_prep()$conc/mass_conv[input$OCunits]
-    }
-
-  })
-
-
-
- 
-
-
-
-
-  ### graph data
-
-  counterion_data_processed<-reactive({
-    if(input$computeddata==TRUE){
-      plot_data <- counteriondata()
-      plot_data$conc <- outputcounterions$conc
-      plot_data$hours <- outputcounterions$time
-      plot_data
-    }
-    else{
-      plot_data <- data.frame(hours=c(NA), name=c(NA), conc=c(NA))
-      plot_data
-    }
-  })
-
- ion_data_processed<-reactive({
-    if(input$computeddata==TRUE){
-      plot_data2 <- iondata()
-      plot_data2$conc <- outputions$conc
-      plot_data2$hours <- outputions$time
-      plot_data2
-    }
-    else{
-      plot_data2 <- data.frame(hours=c(NA), name=c(NA), conc=c(NA))
-      plot_data2
-    }
-  })
-
-
-
-  effluent_processed<-reactive({
-    if(input$effluentdata==TRUE){
-      plot_data3<-effdata()
-      plot_data3$conc<-outputeffluent$conc
-      plot_data3$hours<- outputeffluent$time
-      plot_data3
-    }
-    else{
-      plot_data3 <- data.frame(hours=c(NA), name=c(NA), conc=c(NA))
-      plot_data3
-    }
-  })
-
-
-
-
-  influent_processed<-reactive({
-    if(input$influentdata==TRUE){
-      plot_data4<-cin_mgl_hours_prep()
-      plot_data4$conc<-outputinfluent$conc
-      plot_data4$hours<-outputinfluent$hours
-      plot_data4
-    }
-    else{
-      plot_data4 <- data.frame(hours=c(NA), name=c(NA), conc=c(NA))
-      plot_data4
-    }
-  })
-
-
-
-  cindat_converter_counter<-reactive({
-    dat<-influent_processed()
-    newdat<-subset(dat, name=="SULFATE_influent" | name=="CHLORIDE_influent"
-                   | name=="NITRATE_influent" | name=="BICARBONATE_influent")
-    newdat
-  })
-
-  cindat_converter_ion<-reactive({
-    dat<-influent_processed()
-    newdat<-subset(dat, name!="SULFATE_influent" & name!="CHLORIDE_influent"
-                   & name!="NITRATE_influent" & name!="BICARBONATE_influent")
-    newdat
-  })
-
-  
-
-  fig<-reactive({create_plotly(counterion_data_processed(), effluent_processed(), cindat_converter_counter())})
-  counterionfigure<-reactive({fig()%>%layout(title="Concentration over Time", showlegend=TRUE,
-                                 legend=list(orientation='h', y=1),
-                                 xaxis=list(title=input$timeunits),
-                                 yaxis=list(title=paste0("Concentration (",input$OCunits,")"), showexponent='all', 
-                                            exponentformat='e'))})
-
-  bonusfig<-reactive({create_plotly2(ion_data_processed(), effluent_processed(), cindat_converter_ion())})
-  ionfigure<-reactive({bonusfig()%>%layout(title="Concentration over Time", showlegend=TRUE,
-                                             legend=list(orientation='h', y=1),
-                                             xaxis=list(title=input$timeunits),
-                                             yaxis=list(title=paste0("Concentration (",input$OCunits,")"), showexponent='all', 
-                                                        exponentformat='e'))})
-
-
-
-  output$Plot<-renderPlotly(
-    counterionfigure())
-
-  output$ExtraChemicals <- renderPlotly(
-    ionfigure())
-
-
-  
-
-  paramdf<-reactive({data.frame(name=c("Q", "EBED", "L", "v", "rb", "kL", "Ds", "nr", "nz", "time"),
-                      value=c(input$Qv, input$EBEDv, input$Lv, input$Vv, input$rbv, NA, NA, input$nrv, input$nzv, input$timeunits2),
-                      units=c(input$qunits, NA, input$LengthUnits, input$VelocityUnits, input$rbunits, NA, "cm2/s", NA, NA, input$timeunits2)
-                      )})
-
-  
-  outputsave<-reactive({
-    chemicalsforsaving<-tidyr::spread(allchemicals_hours_mgl(), "name", "conc")
-    justnames<-colnames(chemicalsforsaving)
-    fixednames<-c("time", justnames[2:length(justnames)])
-    colnames(chemicalsforsaving)<-fixednames
-    return(chemicalsforsaving)
-  })
-  
-<<<<<<< HEAD
-
-  output$save_button <- downloadHandler(
-    filename = function() {
-      paste("data-", Sys.Date(), ".xlsx", sep="")
-    },
-    content = function(file) {
-      write.xlsx(paramdf(), file, sheetName="params",append=TRUE, row.names=FALSE)
-      write.xlsx(iondat(), file, sheetName="ions",append=TRUE, row.names=FALSE)
-      write.xlsx(cindat(), file, sheetName="Cin", append=TRUE, row.names=FALSE)
-      write.xlsx(outputsave(), file, sheetName="effluent", append=TRUE, row.names=FALSE)
-=======
-  ### TODO: Can we make this file name dynamic? otherwise we'll just overwrite the previous file.
-  output$save_button<-downloadHandler(
-    filename=function(){"IEX_Data.xlsx"},
-    content=function(file){
-      write.xlsx(paramsheet(), filename, sheetName="params")
-      write.xlsx(iondat(), sheetName="ions", filename, append=TRUE)
-      write.xlsx(cindat(), sheetName="cin", filename, append=TRUE)
-      write.xlsx(allchemicals2(), sheetName="output", filename, append=TRUE)
->>>>>>> 3ffda655
-    }
-  )
-    
-  
-  
-  
-}
-
-
-
+library(readxl)
+library(shiny)
+library(shinythemes)
+library(deSolve)
+library(orthopolynom)
+library(plotly)
+library(shinyjs)
+library(tidyr)
+library(DataEditR)
+library(shinyWidgets)
+library(colorBlindness)
+library(xlsx)
+
+
+#------------------------------------------------------------------------------#
+#~*~*~*~*~*~*~*~*~*~*~*~*~*~*~*~*~*~*~*~*~*~*~*~*~*~*~*~*~*~*~*~*~*~*~*~*~*~*~*#
+
+#HSDMIX_Solve is the engine that runs the Ion Exchange Model. The user inputs
+#a parameter data frame (params), an ion data frame (ions), concentration
+#data frame (Cin), and an input time which takes the form of a selectInput later
+#In the code. nt_report for now is 201, meaning that there are 201 data points
+#for each chemical, although this may be changed later to be an input.
+#------------------------------------------------------------------------------#
+
+
+
+
+#~*~*~*~*~*~*~*~*~*~*~*~*~*~*~*~*~*~*~*~*~*~*~*~*~*~*~*~*~*~*~*~*~*~*~*~*~*~*~*#
+#------------------------------------------------------------------------------#
+                          #unit conversions
+#------------------------------------------------------------------------------#
+## length
+m2cm<-100                               #meters to centimeters
+mm2cm<-0.1                              #millimeters to centimeters
+cm2cm<-1                                #centimeters to centimeters (for consistency)
+in2cm<-2.54                             #inches to centimeters
+ft2cm<-12 * in2cm                       #centimeters to feet
+## time
+sec2sec<-1
+min2sec<-60
+S_PER_HR <- 60 * 60                     # seconds per hour  #used by HSDMIX function
+hour2sec<-60 * min2sec
+day2sec<-24 * hour2sec
+month2sec<-30 * day2sec                 #assumes 30 day month
+year2sec<-365.25 * day2sec
+## velocity
+mpmin2cmps<-m2cm/min2sec                #meters per minute to centimeters per second
+ftpmin2cmps<-ft2cm/min2sec              #feet per minute to centimeters per second
+mph2cmps<-m2cm/hour2sec                 #meters per hour to centimeters per second
+mmin2cms<-m2cm/min2sec
+ftmin2cms<-ft2cm/min2sec
+gal2ft3<-0.133680555556
+gpmpft2cmps<-gal2ft3 * ft2cm / min2sec  #gallons per minute per foot squared
+ft2ps2cm2ps<-(ft2cm)^2                  #feet squared per second to centimeters squared per second
+m2ps2cm2ps<-(m2cm)^2                    #meters per second squared to centimeters per second squared
+in2ps2cm2ps<-(in2cm)^2                  #inches per second squared to centimeters per second squared
+ft2pm2cm2ps<-(ft2cm)^2 / (min2sec)      #feet per minute squared to centimeters per second squared
+m2min2cm2s<-(m2cm^2) / (min2sec) 
+## volume
+gal2ml<-3785.411784
+mgd2mlps<-1e6 * gal2ml/day2sec          #mgd to ml/sec
+l2ml <- 1000.
+k1<-10^(-6.42)
+k2<-10^(-10.43)
+
+#~~~~~~~~~~~~~~~~~~~ end unit conversions
+
+#------------------------------------------------------------------------------#
+                          #conversion dictionaries
+#------------------------------------------------------------------------------#
+##set up dictionaries   ### IF new values are added to drop-downs, must also be added here
+length_conv <- c("m"=m2cm, "cm"=cm2cm, "mm"=mm2cm, "in"=in2cm, "ft"=ft2cm)
+velocity_conv <- c("cm/s"=cm2cm, "m/s"=m2cm, "m/min"=mpmin2cmps, "m/h"=mph2cmps,
+                   "m/hr"=mph2cmps, "in/s"=in2cm, "ft/s"=ft2cm, "ft/min"=ftpmin2cmps,
+                   "gpm/ft^2"=gpmpft2cmps)
+volumetric_conv <- c("cm^3/s"=cm2cm, "m^3/s"=m2cm^3, "ft^3/s"=ft2cm^3, 
+                     "mL/s"=cm2cm, "L/min"=l2ml/min2sec, "mL/min"=1/min2sec,
+                     "gpm"=gal2ml/min2sec, "mgd"=mgd2mlps)
+time_conv <- c("Hours"=hour2sec, "Days"=day2sec, "Months"=month2sec, "Years"=year2sec,
+               "hr"=hour2sec, "day"=day2sec, "month"=month2sec, "year"=year2sec)
+
+kL_conv <- c("ft/s"=ft2cm, "m/s"=m2cm, "cm/s"=cm2cm, "in/s"=in2cm, 
+             "m/min"=mpmin2cmps, "ft/min"=ftpmin2cmps, "m/h"=mph2cmps,
+             "m/hr"=mph2cmps)
+ds_conv <- c("ft^2/s"=ft2ps2cm2ps, "m^2/s"=m2ps2cm2ps, "cm^2/s"=cm2cm,
+             "in^2/s"=in2ps2cm2ps)
+
+mass_conv <- c("meq"=1, "meq/L"=1, "mg"=1, "ug"=1e-3, "ng"=1e-6, "mg/L"=1, "ug/L"=1e-3, "ng/L"=1e-6) ### changed
+
+lengthvector<-c("cm", "m", "mm", "in", "ft")
+velocityvector<-c("cm/s", "m/s", "m/min", "m/h", "in/s","ft/s","ft/min", "gpm/ft^2")
+timevector <- c("hr","day")
+flowratevector<-c("cm^3/s", "m^3/s", "ft^3/s", "mL/s", "L/min", "mL/min", "gpm", "mgd")
+diametervector<-c("cm", "m", "mm", "in", "ft")
+
+
+#------------------------------------------------------------------------------#
+                                #HSDMIX Function
+#------------------------------------------------------------------------------#
+
+# Inputs ----
+nt_report = 201 # number of reporting steps
+
+rad_colloc <- function(N){
+  # For a grid of N collocation points.
+  # Calculate B (madrix operator for 1-D radial Laplacian for a symmetric sphere)
+  # and W (vector Gauss-Radau quadrature weights)
+  # Ref: Villadsen, J., & Michelsen, M. L. (1978)
+  
+  # calculate number of interior collocation points symmetric around x = 0
+  N_int <- N - 1
+  
+  # setup roots
+  # get list of recurrence relations for the Jacobi polynomial (0, 1)
+  # "p" is on the interval of -1 to 1
+  # "g" is on the interval of 0 to 1 (i.e., shifted)
+  # 1,1 is shifted legendre from python with 0
+  # 2.5, 1.5 is spherical symmetry
+  # 2.0, 1.0 is cylinder symmetry
+  # 1.5, 0.5 is slab symmetry
+  p_list <- jacobi.g.recurrences(N_int, 2.5, 1.5)
+  
+  # using the recurrence relations, construct monic orthogonal polynomials
+  m.r <- monic.polynomial.recurrences(p_list)
+  
+  # returns roots of the monic orthogonal polynomials
+  # take square root as the problem is symmetrical and roots are taken as x^2 terms
+  # terms at zero and 1
+  roots_non_sym <- c(rev(polynomial.roots(m.r)[[N]]), 1)
+  
+  # create a data.frame to store values
+  derivatives <- data.frame(
+    roots = roots_non_sym,
+    p_1 = rep(0, N),
+    p_2 = rep(0, N),
+    p_3 = rep(0, N)
+  )
+  
+  # set initial values
+  p_1 <- c(1, rep(0, N-1))
+  p_2 <- rep(0, N)
+  p_3 <- rep(0, N)
+  
+  for (i in 1:N) {
+    
+    # set roots of interest
+    x_i <- derivatives$roots[i]
+    
+    # set other roots to use
+    j_values <- derivatives$roots[!derivatives$roots %in% x_i]
+    
+    # get deltas
+    delta <- x_i - j_values
+    
+    for (j in 1:N_int) {
+      
+      # calculate derivatives for each j (i.e., other roots)
+      p_1[j+1] <- delta[j] * p_1[j]
+      p_2[j+1] <- delta[j] * p_2[j] + 2 * p_1[j]
+      p_3[j+1] <- delta[j] * p_3[j] + 3 * p_2[j]
+      
+    }
+    
+    derivatives$p_1[i] <- p_1[N]
+    derivatives$p_2[i] <- p_2[N]
+    derivatives$p_3[i] <- p_3[N]
+    
+  }
+  
+  # define zero matrices
+  Ar <- matrix(data = 0, N, N)
+  Ar_sym <- matrix(data = 0, N, N)
+  Br <- matrix(data = 0, N, N)
+  Br_sym <- matrix(data = 0, N, N)
+  
+  # define A matrix values
+  for (j in 1:N) {
+    
+    for (i in 1:N) {
+      
+      if(i == j) {
+        Ar[i, j] <- 1 / 2 * derivatives$p_2[i] / derivatives$p_1[i]
+      } else {
+        Ar[i, j] <- 1 / (derivatives$roots[i] - derivatives$roots[j]) * derivatives$p_1[i] / derivatives$p_1[j]
+      }
+      
+      # get symmertic equivalent
+      Ar_sym[i, j] <- 2 * sqrt(derivatives$roots[i]) * Ar[i, j]
+    }
+  }
+  
+  # define B matrix values
+  for (j in 1:N) {
+    
+    for (i in 1:N) {
+      
+      if(i == j) {
+        Br[i, j] <- 1 / 3 * derivatives$p_3[i] / derivatives$p_1[i]
+      } else {
+        Br[i, j] <- 2 * Ar[i, j] * (Ar[i, i] - 1 / (derivatives$roots[i] - derivatives$roots[j]))
+      }
+      
+      # get symmertic equivalent
+      Br_sym[i, j] <- 4 * derivatives$roots[i] * Br[i, j] + 2 * 3 * Ar[i, j]
+    }
+  }
+  
+  # add roots for the symmetric case
+  derivatives$roots_sym <- derivatives$roots^(1/2)
+  
+  # Manuscript formula (adjusted)
+  a_weight <- 2
+  derivatives$w_i_prime <- 1/(derivatives$roots * derivatives$p_1^2)
+  derivatives$W_i_manu <- 1 / (a_weight + 1) * derivatives$w_i_prime * 1 / sum(derivatives$w_i_prime)
+  
+  B <- Br_sym
+  W <- derivatives$W_i_manu
+  
+  return(list(B, W))
+}
+
+ax_colloc <- function(NZ) {
+  NZ_int <- NZ - 2 # number of interior points.
+  p_list = jacobi.g.recurrences(NZ_int, 1.0, 1.0)  # Shifted Legendre Poly
+  m.r <-monic.polynomial.recurrences(p_list)
+  roots_Z <- c(0, rev(polynomial.roots(m.r)[[NZ-1]]), 1)
+  
+  # create a data.frame to store values
+  derivatives <- data.frame(
+    roots = roots_Z,
+    p_1 = rep(0, NZ),
+    p_2 = rep(0, NZ),
+    p_3 = rep(0, NZ)
+  )
+  
+  # set initial values
+  p_1 <- c(1, rep(0, NZ-1))
+  p_2 <- rep(0, NZ)
+  p_3 <- rep(0, NZ)
+  
+  for (i in 1:NZ) {
+    
+    # set roots of interest
+    x_i <- derivatives$roots[i]
+    
+    # set other roots to use
+    j_values <- derivatives$roots[!derivatives$roots %in% x_i]
+    
+    # get deltas
+    delta <- x_i - j_values
+    
+    for (j in 1:(NZ-1)) {
+      
+      # calculate derivatives for each j (i.e., other roots)
+      p_1[j+1] <- delta[j] * p_1[j]
+      p_2[j+1] <- delta[j] * p_2[j] + 2 * p_1[j]
+      p_3[j+1] <- delta[j] * p_3[j] + 3 * p_2[j]
+      
+    }
+    
+    derivatives$p_1[i] <- p_1[NZ]
+    derivatives$p_2[i] <- p_2[NZ]
+    derivatives$p_3[i] <- p_3[NZ]
+    
+  }
+  
+  # define zero matrices
+  AZ <- matrix(data = 0, NZ, NZ)
+  
+  
+  # define AZ matrix values
+  for (j in 1:NZ) {
+    
+    for (i in 1:NZ) {
+      
+      if(i == j) {
+        AZ[i, j] <- 1 / 2 * derivatives$p_2[i] / derivatives$p_1[i]
+      } else {
+        AZ[i, j] <- 1 / (derivatives$roots[i] - derivatives$roots[j]) * derivatives$p_1[i] / derivatives$p_1[j]
+      }
+    }
+  }
+  
+  return(AZ)
+  
+}
+
+# Solve function for Shiny App ----
+HSDMIX_solve <- function (params, ions, Cin, inputtime, nt_report){
+  
+  NR <- filter(params, name == "nr")$value # numer of grid points along bead radius
+  NZ <- filter(params, name == "nz")$value # number of grid points along column axis.
+  
+  Q <- filter(params, name == "Q")$value # meq/L in resin beads
+  L <- filter(params, name == "L")$value # bed depth (cm)
+  v <- filter(params, name == "v")$value # superficial flow velocity (cm/s)
+  EBED <- filter(params, name == "EBED")$value # bed porosity
+  rb <- filter(params, name == "rb")$value # bead radius (cm)
+  
+  # Ion info
+  # Presaturant ion (reference ion A) listed first
+  ion_names <- ions$name
+  KxA <- ions$KxA
+  valence <- ions$valence
+  
+  # mass transport paramters
+  kL <- ions$kL # film transfer (cm/s)
+  Ds <- ions$Ds # surface diffusion (sq. cm/s)
+  
+  # XXX: Obviously, we will want to load influent concentrations in a more R-idiomatic way.
+  # This is basically Fortran77 :/.
+  C_in_t <- data.matrix(Cin)
+  
+  # Derived parameters ----
+  Nt_interp <- dim(C_in_t)[1]
+  NION <- length(ion_names)
+  LIQUID <- NR + 1 # mnemonic device
+  
+  C_in_t[, 1] <- C_in_t[, 1] * inputtime # convert time specification from hours to seconds
+  
+  
+  t_max = C_in_t[Nt_interp, 1]
+  times <- seq(0.0, t_max*0.99, length.out = nt_report) # seconds
+  # times is just a bit short of hours_max to avoid problems with the interpolator.
+  
+  # XXX: Unfortunately, I can't find  whether deSolve has any way to provide the the timesteps the integrator actually takes
+  # so we have to manually define the time scales for the inorganic ions and/or the longer eluting compounds.
+  # This is super annoying for troubleshooting BDF or Radau computations
+  # and really inefficient+inconvenient for stiff problems in general.
+  
+  C_in_0 <- C_in_t[1, 2:(NION+1)] # initial influent concentration (meq/L)
+  CT <- sum(C_in_0) # total charge equivalent concentration in feed
+  EBCT <- L/v # empty bed contact time.
+  tc <- 1.0 # characteristic time # vestigial?
+  NEQ <- (NR+1) * NION * NZ
+  grid_dims = c((NR+1), NION, NZ)
+  
+  dv_ions <- valence == 2
+  mv_ions <- valence == 1
+  mv_ions[1] <- FALSE # exclude presaturant (refrence ion)
+  
+  # Interpolating functions ----
+  # for tracking C_in during integration.
+  interp_list <- vector(mode = "list", length = NION)
+  for (ii in 1:NION){
+    interp_list[[ii]] <- approxfun(C_in_t[ , 1], y = C_in_t[ , ii+1])
+  }
+  
+  # Initialize grid ----
+  # Liquid phase is index (NR+1)
+  x0 <- array(0.0, grid_dims)
+  x0[LIQUID, , 1] <- C_in_0 # set inlet concentrations
+  x0[LIQUID, 1, 2:NZ] <- CT  # Rest of liquid in column is full of presaturant
+  x0[1:NR, 1, ] <- Q # resin intially loaded with presaturant
+  dim(x0) <- c(NEQ)
+  
+  # collocation ----
+  colloc <- rad_colloc(NR)
+  BR <- colloc[[1]]  # 1-d radial Laplacian
+  WR <- colloc[[2]]  # Gauss-Radau quadrature weights
+  AZ <- ax_colloc(NZ) # 1st derivative along Z
+  
+  
+  # Derivative function ----
+  diffun <- function(t, x, parms){
+    
+    dim(x) <- grid_dims
+    C <- x[LIQUID, , ]
+    q <- x[1:NR, , ]
+    qs <- x[NR, , ]
+    
+    CT_test <- colSums(C)
+    
+    # update influent concentrations
+    for (ii in 1:NION){
+      C[ii, 1] <- interp_list[[ii]](t)
+    }
+    
+    # advection collocation intermediate step
+    AZ_C <- array(0.0, c(NION, NZ))
+    for (ii in 1:NION) {
+      AZ_C[ii, ] <- AZ%*%C[ii, ]
+    }
+    
+    
+    dx_dt <- array(0.0, grid_dims)
+    
+    C_star <- array(0.0, c(NION, NZ))
+    if (2 %in% valence){
+      # divalent isotherm
+      for (ii in 2:NZ){
+        cc <- -CT_test[ii]
+        bb <- 1 + (1/qs[1, ii]) * sum(qs[mv_ions, ii]/KxA[mv_ions])
+        aa <- (1/qs[1,ii]**2) * qs[dv_ions, ii] / KxA[dv_ions]
+        denom <- -bb - sqrt(bb**2 - 4 * aa * cc)
+        C_star[1, ii] <- 2 * cc / denom
+      }
+      
+      for (ii in 2:NION){
+        C_star[ii, 2:NZ] <- qs[ii, 2:NZ]/KxA[ii]*(C_star[1, 2:NZ]/qs[1, 2:NZ])**valence[ii]
+      }
+      
+      
+    } else {
+      # monovalent isotherm
+      sum_terms <- array(0.0, c(NZ))
+      
+      for (ii in 2:NZ) {
+        sum_terms[ii] <- sum(q[NR, ,ii] / KxA) / CT_test[ii]
+      }
+      
+      for (ii in 2:NION) {
+        C_star[ii, 2:NZ] <- q[NR, ii, 2:NZ] / KxA[ii] / sum_terms[2:NZ]
+      }
+    }
+    
+    
+    J <- array(0.0, c(NION, NZ))
+    for (ii in 2:NION) {
+      J[ii , 2:NZ] <- -kL[ii] * (C[ii , 2:NZ] - C_star[ii , 2:NZ])
+    }
+    # surface flux calculation
+    J[1, 2:NZ] <- - colSums(J[2:NION, 2:NZ]) # Implicitly calculate reference ion
+    
+    Jas <- 3 / rb * J
+    
+    dx_dt[LIQUID, , 2:NZ] <- (- v / L * AZ_C[ ,2:NZ] + (1 - EBED) * Jas[ ,2:NZ]) / EBED * tc
+    
+    
+    # internal diffusion (XXX: loops computationally slow)
+    BR_q <- array(0.0, c(NR, NION, NZ))
+    
+    for (ii in 1:NION){
+      for (jj in 2:NZ){
+        BR_q[ , ii, jj] <- BR%*%q[ , ii, jj]
+      }
+    }
+    
+    dq_dt <- array(0.0, c(NR, NION, NZ))
+    for (ii in 2:NION){
+      dq_dt[ , ii, ] <- Ds[ii] * tc / rb**2 * BR_q[ , ii, ]
+    }
+    
+    #  dq_dt[ , 1, 2:NZ] <- -rowSums(dq_dt[ , 2:NION, 2:NZ]) # Implicitly calculate reference ion
+    # XXX: Why doesn't the above line work? It's not mathematically equivalent to the loop below?
+    for (ii in 1:(NR-1)){
+      dq_dt[ii, 1, 2:NZ] <- -colSums(dq_dt[ii, 2:NION, 2:NZ])
+    }
+    
+    surf_term <- array(0.0, c(NION, NZ))
+    for (ii in 1:NION){
+      for (jj in 2:NZ){
+        surf_term[ii, jj] <- WR[1:(NR-1)]%*%dq_dt[1:(NR-1), ii, jj]
+      }
+    }
+    
+    dx_dt[NR, , 2:NZ] <- (-tc / rb * J[ , 2:NZ] - surf_term[ , 2:NZ])/WR[NR]
+    dx_dt[1:(NR-1), , 2:NZ] <- dq_dt[1:(NR-1), , 2:NZ]
+    
+    list(dx_dt) # return derivatives
+  }
+  
+  # Integration ----
+  out <- ode(y = x0, times = times, func = diffun, parms = NULL, method = "bdf")
+  # XXX: is there something we can do with diagnose(out) ?
+  
+  t_out = out[ , 1]/60/60 # hours
+  x_out = out[ , 2:(NEQ+1)]
+  dim(x_out) <- c(nt_report, (NR+1), NION, NZ)
+  
+  # Check charge blances at outlet at end of simulation XXX: Maybe move inside of HSDMIX?
+  stopifnot(all.equal(sum(x_out[nt_report, NR, , NZ]), Q))
+  stopifnot(all.equal(sum(x_out[nt_report, (NR-1), , NZ]), Q))
+  #stopifnot(all.equal(sum(x_out[nt_report, LIQUID, , NZ]), CT)) # XXX: TODO: tricky for timevarying infl.
+  
+  return(list(t_out, x_out)) # TODO: Name these and also provide success/fail info
+}
+
+#------------------------------------------------------------------------------#
+                                #PSDMIX Function
+#------------------------------------------------------------------------------#
+
+
+#~*~*~*~*~*~*~*~*~*~*~*~*~*~*~*~*~*~*~*~*~*~*~*~*~*~*~*~*~*~*~*~*~*~*~*~*~*~*~*#
+
+
+#------------------------------------------------------------------------------#
+                              #FUNCTION LIBRARY
+#------------------------------------------------------------------------------#
+
+
+#~*~*~*~*~*~*~*~*~*~*~*~*~*~*~*~*~*~*~*~*~*~*~*~*~*~*~*~*~*~*~*~*~*~*~*~*~*~*~*#
+#------------------------------------------------------------------------------#
+                              #process_files
+# process_files is a function that reads in the input file, then splits each 
+# page into 3 csv files and saves them separate. This may seem unnecessary at
+# first, but the reason we do this is because the package DataEditR can only 
+# read csv files and not xlsx files. We wanted to have a data frame that is as 
+# easily editable as an excel page, and this is the only function that exists to
+# do that
+#------------------------------------------------------------------------------#
+
+process_files <- function (file) {
+  
+  effluent<-data.frame(hours=c(0), conc=c(0), name=c("CHLORIDE"))
+  
+  params<-read_xlsx(file, sheet="params")
+  ions<-read_xlsx(file, sheet="ions")
+  cin<-read_xlsx(file, sheet="Cin")
+  
+  write.csv(params, "paramsheet.csv", row.names=FALSE)
+  write.csv(ions, "ionsheet.csv", row.names=FALSE)
+  write.csv(cin, "cinsheet.csv", row.names=FALSE)
+  
+  #Checks for effluent data, if unavailable use empty dataset
+  #It is very likely that the user will not have the data available and 
+  #Has no intention of plotting it, which makes tryCatch useful ehre
+  
+  tryCatch({
+
+    eff<-read_xlsx(file, sheet='effluent')
+    write.csv(eff, "effluent.csv", row.names=FALSE)
+
+    },
+
+    warning=function(war){
+      #pass
+    },
+    error=function(err){
+
+      write.csv(effluent, "effluent.csv", row.names=FALSE)
+
+  })
+  
+}
+
+
+#------------------------------------------------------------------------------#
+                          #Create Plotly
+#This function is used to create the plot for just the ions. 
+#frame1 = Computed Data
+#frame2 = Effluent Data
+#frame3 = Influent Data
+#------------------------------------------------------------------------------#
+
+create_plotly<-function(frame1, frame2, frame3){
+
+  
+  #Create a subset of data that 
+  counterionframe<-subset(frame1, name %in% c("CHLORIDE", "SULFATE", "NITRATE", "BICARBONATE"))
+  counterioneff<-subset(frame2, name %in% c("CHLORIDE_effluent", "SULFATE_effluent", "NITRATE_effluent", "BICARBONATE_effluent"))
+  counterioninfluent<-frame3
+  
+  #Using the curated data, plot
+  counterionfig<-plot_ly(counterionframe, x=~hours, y=~conc, type='scatter', mode='lines', color=~name)%>%
+       add_trace(data=counterioneff, x=~hours, y=~conc, mode='markers')%>%
+       add_trace(data=counterioninfluent, x=~hours, y=~conc, mode='lines+markers')
+  
+  return(counterionfig)
+  
+}
+
+
+
+#Same thing as create_plotly but just for the ions
+create_plotly2<-function(frame1, frame2, frame3){
+  
+  ionframe<-subset(frame1, !(name %in% c("CHLORIDE", "SULFATE", "NITRATE", "BICARBONATE")))
+  ioneff<-subset(frame2, !(name %in% c("CHLORIDE_effluent", "SULFATE_effluent", "NITRATE_effluent", "BICARBONATE_effluent")))
+  ioninfluent<-frame3
+
+  ionfig<-plot_ly(ionframe, x=~hours, y=~conc, type='scatter', mode='lines', color=~name)%>%
+    add_trace(data=ioneff, x=~hours, y=~conc, mode='markers')%>%
+    add_trace(data=ioninfluent, x=~hours, y=~conc, mode='lines+markers')
+  
+  return(ionfig)
+  
+}
+
+
+#------------------------------------------------------------------------------#
+                              #Bed Volume
+#------------------------------------------------------------------------------#
+
+get_bv_in_sec <- function(input) {
+  #get number of seconds per bv
+  if (input$veloselect == 'Linear') {
+    Vv = input$Vv*velocity_conv[input$VelocityUnits]
+  } else {
+    Vv = input$Fv * volumetric_conv[input$FlowrateUnits]/(pi/4 * ((input$Dv * length_conv[input$DiameterUnits])**2))
+  }
+  
+  # print(input)
+  
+  ## divide converted length by velocity to get BV in seconds
+  return(input$Lv*length_conv[input$LengthUnits]/Vv)
+  
+}
+
+
+
+#The Cin data that gets plotted may or may not be in the right units
+#So this function corrects that based on a column in the ions tab 
+#All units in this tab are in meq
+cin_correct<-function(ions, cins){
+  
+  corr_cin <- cins
+  
+  ## we now know that compounds are in both lists, assuming error == 0
+  
+  for (item in 1:nrow(ions)) {
+    ## convert mass units
+    mass_mult <- 1.
+    mass_units <- ions[item, "conc_units"]  # convenience variable
+    if (mass_units != 'meq') {
+      mass_mult <- mass_conv[mass_units] / (ions[item, "mw"]) * ions[item, "valence"]  ## TODO: check this math
+    }
+    
+    #should multiply a column by conversion factor
+    compound <- ions[item, "name"]  # convenience variable 
+    
+    corr_cin[, compound] <- cins[, compound] * mass_mult
+  }
+  
+  
+  return(corr_cin)
+  
+  
+  
+}
+
+
+
+effluent_data_processor<-function(ion, effluent){
+  if(nrow(effluent)>1){                                      #If effluent data is not empty
+    
+    mydata<-mass_converter_mgl(ion, effluent)                              #convert to mgl
+    colnames(mydata)<-paste(colnames(mydata), "effluent", sep="_")#Distinguish the names from the simulated data
+    
+    timevec<-data.frame(hours=c(mydata[,1]))
+    concframe<-gather(mydata[,2:ncol(mydata)])                    #Gather into shape that is easy to convert and plot
+    effframe<-cbind(timevec, concframe)
+    
+    colnames(effframe)<-c("hours", "name", "conc")
+    
+    return(effframe)
+    
+  }
+  
+  else{
+    
+    effframe<-data.frame(hours=NA, name=NA, conc=NA)
+    
+    return(effframe)
+    
+  }
+}
+
+
+influent_chemical_renamer<-function(influent, influent_hours){
+  cindata<-influent[,2:ncol(influent_hours)]
+  time<-influent[,1]
+  
+  colnames(cindata)<-paste(colnames(cindata), "influent", sep="_")
+  alldat<-cbind(time, cindata)
+  
+  return(alldat)
+}
+
+
+influent_organizer<-function(influent, influent_hours){
+  
+  cindat_organized<-tidyr::gather(influent[2:ncol(influent_hours)])
+  cin_time<-influent[,1]
+  cin_prepped<-cbind(cin_time, cindat_organized)
+  
+  colnames(cin_prepped)<-c("hours", "name", "conc")
+  
+  return(cin_prepped)
+  
+}
+
+
+#------------------------------------------------------------------------------#
+                                  #HSDMIX Prep
+#This function makes sure that the appropriate data frames are created
+#and that they have the converted values 
+#------------------------------------------------------------------------------#
+
+HSDMIX_prep <- function (input, iondata, concdata, nt_report) {
+  ## prepare paramdataframe for use by HSDMIX_solve
+  if (input$veloselect == 'Linear') {
+    Vv = input$Vv*velocity_conv[input$VelocityUnits]
+  } else {
+    Vv = input$Fv * volumetric_conv[input$FlowrateUnits]/(pi/4 * ((input$Dv * length_conv[input$DiameterUnits])**2))
+  }
+  
+  paramdataframe <- data.frame(
+    name=c("Q", "EBED", "L", "v", "rb", "kL", "Ds", "nr", "nz", "time"),
+    value=c(input$Qv,
+            input$EBEDv,
+            input$Lv*length_conv[input$LengthUnits],
+            Vv,
+            input$rbv*length_conv[input$rbunits], NA, NA,
+            input$nrv,
+            input$nzv, 1),
+    units=c("meq/L", NA, "cm", "cm/s", "cm", NA, NA, NA, NA, input$timeunits)
+  )
+  
+  
+  ## check that ions and concdata match
+  error <- 0
+  for (item in 1:nrow(iondata)) {
+    ## checking ions are in concentration 
+    if (!(iondata[item, 'name'] %in% colnames(concdata))) {
+      print(paste0(iondata[item, 'name'], " not found in Concentration Data Columns"))
+      error <- error + 1
+    }
+  }
+  
+  for (item in colnames(concdata)) {
+    ## checking concentration ions in ion list
+    if (item != "time") {
+      if (!(item %in% iondata[, 'name'])) {
+        print(paste0(item, " not found in Ion Data"))
+        error <- error + 1
+      }
+    }
+  } 
+  
+  print(paste0("Number of errors: ", error))
+  
+  ## replicate inputs, will change in next section
+  corr_ions <- iondata
+  corr_cin <- concdata
+  
+  ## we now know that compounds are in both lists, assuming error == 0
+  if (error == 0) {
+    corr_cin <- cin_correct(iondata, concdata)
+    for (item in 1:nrow(iondata)) {
+
+      ### TODO: Need to check the mass transfer unit conversions
+      ## convert kL to cm/s
+      corr_ions[item, 'kL'] <- iondata[item, 'kL'] * kL_conv[iondata[item, 'kL_units']]
+      
+      ## convert Ds to cm/s^2
+      corr_ions[item, 'Ds'] <- iondata[item, 'Ds'] * ds_conv[iondata[item, 'Ds_units']]
+      
+    }
+  }
+  
+  
+  timeconverter <- time_conv[input$timeunits2]  ### TODO: Is this really necessary, or doing what we think it is doing? 
+  
+  if (error == 0) {
+    return (HSDMIX_solve(paramdataframe, corr_ions, corr_cin, timeconverter, nt_report))
+  } else {
+    return (error)
+  }
+}
+
+
+
+HSDMIX_in_hours_mgl<-function(HSDMIXoutput, ions, time){
+  
+  allchems_meq<-HSDMIXoutput
+  iondata<-ions
+  timedata<-time
+  
+  massvector_meq<-c(iondata$mw/iondata$valence)
+  
+  correctedchems<-mapply('*', allchems_meq, massvector_meq)
+  correctedchemsframe<-data.frame(correctedchems)
+  allchem<-cbind(time, correctedchemsframe)
+  allchemgathered<-tidyr::gather(correctedchemsframe)
+  nameandconcs<-data.frame(name=allchemgathered[,1],
+                           conc=allchemgathered[,2])
+  
+  allchemicalsmgl<-cbind(timedata, nameandconcs)
+  
+  return(allchemicalsmgl)
+  
+}
+
+
+
+HSDMIX_cc0<-function(HSDMIXoutput, c0values){
+  
+  allchemicalscc0<-mapply('/', HSDMIXoutput, c0values)
+  dataframecc0<-data.frame(allchemicalscc0)
+  organized<-tidyr::gather(dataframecc0)
+  cc0frame<-data.frame(name=organized[,1],
+                       conc=organized[,2])
+  
+  return(cc0frame)
+  
+}
+
+
+effluent_cc0<-function(effluent, ions, c0values){
+  
+  if(nrow(effluent)>1){
+    effdat<-cin_correct(ions, effluent)
+    cc0dat<-c0values
+    
+    time<-effdat[,1]
+    subseteffdat<-effdat[,2:ncol(effdat)]
+    
+    effcc0<-mapply('/', subseteffdat, cc0dat)
+    effcc02<-data.frame(effcc0)
+    effcc03<-tidyr::gather(effcc02)
+    effcc04<-data.frame(name=effcc03[,1],
+                        conc=effcc03[,2])
+    return(effcc04) ## use return() for clarity
+    
+  }
+  
+  else{
+    effcc04<-data.frame(hours=c(NA), name=c(NA), conc=c(NA))
+    return(effcc04)
+  }
+  
+}
+
+
+#------------------------------------------------------------------------------#
+                          #cc0 Conversion function
+#------------------------------------------------------------------------------#
+
+
+cc0_conv_meq <- function (iondata, concdata) {
+  error <- 0
+  for (item in 1:nrow(iondata)) {
+    ## checking ions are in concentration 
+    if (!(iondata[item, 'name'] %in% colnames(concdata))) {
+      print(paste0(iondata[item, 'name'], " not found in Concentration Data Columns"))
+      error <- error + 1
+    }
+  }
+  
+  for (item in colnames(concdata)) {
+    ## checking concentration ions in ion list
+    if (item != "time") {
+      if (!(item %in% iondata[, 'name'])) {
+        print(paste0(item, " not found in Ion Data"))
+        error <- error + 1
+      }
+    }
+  } 
+  if (error == 0) {
+    cc0 <- c()
+    meq_conv <- c()
+    for (item in 1:nrow(iondata)) {
+      if (iondata[item, "conc_units"] == "meq" || iondata[item, "conc_units"] == "meq/L") {
+        meq_conv[iondata[item, "name"]] <- 1
+      }
+      else{
+        meq_conv[iondata[item, "name"]] <- mass_conv[iondata[item, "conc_units"]] * iondata[item,"valence"] / iondata[item, "mw"]
+      }
+    }
+    for (item in colnames(concdata)) {
+      ## checking concentration ions in ion list
+      if (item != "time") {
+        cc0[item] <- concdata[1, item] * meq_conv[item]
+      }
+    }
+    #print(cc0)
+    return(cc0)
+  } else{
+    return(concdata[2,2:ncol(concdata)])
+  }
+  
+} 
+
+
+mass_converter_mgl <- function (iondata, concs) {
+  corr_cin <- concs
+  for (item in 1:nrow(iondata)){
+    mass_mult <- 1.
+    mass_units <- iondata[item, "conc_units"]  # convenience variable
+    if (mass_units == 'meq' || mass_units == 'meq/L') {
+      mass_mult <- (iondata[item, "mw"])/iondata[item, "valence"] ## TODO: check this math
+    }
+    else { 
+      mass_mult <- mass_conv[iondata[item,'conc_units']]
+      
+    }
+    
+    #should multiply a column by conversion factor
+    compound <- iondata[item, "name"]  # convenience variable 
+    
+    corr_cin[, compound] <- concs[, compound] * mass_mult
+  }
+  
+  #print(corr_cin)
+  return(corr_cin)
+  
+}
+
+
+
+
+#~*~*~*~*~*~*~*~*~*~*~*~*~*~*~*~*~*~*~*~*~*~*~*~*~*~*~*~*~*~*~*~*~*~*~*~*~*~*~*#
+
+
+
+
+
+#~*~*~*~*~*~*~*~*~*~*~*~*~*~*~*~*~*~*~*~*~*~*~*~*~*~*~*~*~*~*~*~*~*~*~*~*~*~*~*#
+
+
+wd <- getwd()
+process_files(paste0("config.xlsx"))
+#process_effluent(paste0("config.xlsx"))
+
+
+#~*~*~*~*~*~*~*~*~*~*~*~*~*~*~*~*~*~*~*~*~*~*~*~*~*~*~*~*~*~*~*~*~*~*~*~*~*~*~*#
+#------------------------------------------------------------------------------#
+#BEGIN UI#
+# The UI section deals with all the visuals that the user will interact with
+# This section is split up into 3 tabs, Input, Output, and About
+# The Input section has 2 tabs, parameters and ions, these have default values
+# So that the code can be ran without inputting anything, but the user can upload
+# an excel file that will overwrite this data, and the user can edit it further
+# within these tabs
+# The Output section displays the plots where the x and y-axis can be converted
+# into other units
+# The about section contains information about the tool for further details
+# The side bar panel which is present throughout the app is used for minor 
+# adjustments as well as the axis conversions and file inputs
+#------------------------------------------------------------------------------#
+
+ui <- fluidPage(
+  
+  useShinyjs(),
+  
+  tags$html(class = "no-js", lang="en"),
+  tags$head(
+    tags$link(rel="stylesheet", media="all", href="https://www.epa.gov/themes/epa_theme/css/styles.css?r6lsex")),
+  
+  # Site Header
+  #This HTML code is a speical theme that makes it look like an EPA app
+  
+  HTML(
+    '
+    <div>
+      <div class="js-view-dom-id-epa-alerts--public">
+        <noscript>
+          <div class="usa-site-alert usa-site-alert--info">
+            <div class="usa-alert">
+              <div class="usa-alert__body">
+                <div class="usa-alert__text">
+                  <p>JavaScript appears to be disabled on this computer. Please <a href="/alerts">click here to see any active alerts</a>.</p>
+                </div>
+              </div>
+            </div>
+          </div>
+        </noscript>
+      </div>
+    </div>
+    <header class="l-header">
+      <div class="usa-overlay"></div>
+      <div class="l-constrain">
+        <div class="l-header__navbar">
+          <div class="l-header__branding">
+            <a class="site-logo" href="/" aria-label="Home" title="Home" rel="home">
+              <span class="site-logo__image">
+                <svg class="site-logo__svg" viewBox="0 0 1061 147" aria-hidden="true" xmlns="http://www.w3.org/2000/svg">
+                  <path d="M112.8 53.5C108 72.1 89.9 86.8 69.9 86.8c-20.1 0-38-14.7-42.9-33.4h.2s9.8 10.3-.2 0c3.1 3.1 6.2 4.4 10.7 4.4s7.7-1.3 10.7-4.4c3.1 3.1 6.3 4.5 10.9 4.4 4.5 0 7.6-1.3 10.7-4.4 3.1 3.1 6.2 4.4 10.7 4.4 4.5 0 7.7-1.3 10.7-4.4 3.1 3.1 6.3 4.5 10.9 4.4 4.3 0 7.4-1.2 10.5-4.3zM113.2 43.5c0-24-19.4-43.5-43.3-43.5-24 0-43.5 19.5-43.5 43.5h39.1c-4.8-1.8-8.1-6.3-8.1-11.6 0-7 5.7-12.5 12.5-12.5 7 0 12.7 5.5 12.7 12.5 0 5.2-3.1 9.6-7.6 11.6h38.2zM72.6 139.3c.7-36.9 29.7-68.8 66.9-70 0 37.2-30 68-66.9 70zM67.1 139.3c-.7-36.9-29.7-68.8-67.1-70 0 37.2 30.2 68 67.1 70zM240 3.1h-87.9v133.1H240v-20.4h-60.3v-36H240v-21h-60.3v-35H240V3.1zM272.8 58.8h27.1c9.1 0 15.2-8.6 15.1-17.7-.1-9-6.1-17.3-15.1-17.3h-25.3v112.4h-27.8V3.1h62.3c20.2 0 35 17.8 35.2 38 .2 20.4-14.8 38.7-35.2 38.7h-36.3v-21zM315.9 136.2h29.7l12.9-35h54.2l-8.1-21.9h-38.4l18.9-50.7 39.2 107.6H454L400.9 3.1h-33.7l-51.3 133.1zM473.3.8v22.4c0 1.9.2 3.3.5 4.3s.7 1.7 1 2.2c1.2 1.4 2.5 2.4 3.9 2.9 1.5.5 2.8.7 4.1.7 2.4 0 4.2-.4 5.5-1.3 1.3-.8 2.2-1.8 2.8-2.9.6-1.1.9-2.3 1-3.4.1-1.1.1-2 .1-2.6V.8h4.7v24c0 .7-.1 1.5-.4 2.4-.3 1.8-1.2 3.6-2.5 5.4-1.8 2.1-3.8 3.5-6 4.2-2.2.6-4 .9-5.3.9-1.8 0-3.8-.3-6.2-1.1-2.4-.8-4.5-2.3-6.2-4.7-.5-.8-1-1.8-1.4-3.2-.4-1.3-.6-3.3-.6-5.9V.8h5zM507.5 14.5v-2.9l4.6.1-.1 4.1c.2-.3.4-.7.8-1.2.3-.5.8-.9 1.4-1.4.6-.5 1.4-.9 2.3-1.3.9-.3 2.1-.5 3.4-.4.6 0 1.4.1 2.4.3.9.2 1.9.6 2.9 1.2s1.8 1.5 2.4 2.6c.6 1.2.9 2.8.9 4.7l-.4 17-4.6-.1.4-16c0-.9 0-1.7-.2-2.4-.1-.7-.5-1.3-1.1-1.9-1.2-1.2-2.6-1.8-4.3-1.8-1.7 0-3.1.5-4.4 1.7-1.3 1.2-2 3.1-2.1 5.7l-.3 14.5-4.5-.1.5-22.4zM537.2.9h5.5V6h-5.5V.9m.5 10.9h4.6v25.1h-4.6V11.8zM547.8 11.7h4.3V6.4l4.5-1.5v6.8h5.4v3.4h-5.4v15.1c0 .3 0 .6.1 1 0 .4.1.7.4 1.1.2.4.5.6 1 .8.4.3 1 .4 1.8.4 1 0 1.7-.1 2.2-.2V37c-.9.2-2.1.3-3.8.3-2.1 0-3.6-.4-4.6-1.2-1-.8-1.5-2.2-1.5-4.2V15.1h-4.3v-3.4zM570.9 25.2c-.1 2.6.5 4.8 1.7 6.5 1.1 1.7 2.9 2.6 5.3 2.6 1.5 0 2.8-.4 3.9-1.3 1-.8 1.6-2.2 1.8-4h4.6c0 .6-.2 1.4-.4 2.3-.3 1-.8 2-1.7 3-.2.3-.6.6-1 1-.5.4-1 .7-1.7 1.1-.7.4-1.5.6-2.4.8-.9.3-2 .4-3.3.4-7.6-.2-11.3-4.5-11.3-12.9 0-2.5.3-4.8 1-6.8s2-3.7 3.8-5.1c1.2-.8 2.4-1.3 3.7-1.6 1.3-.2 2.2-.3 3-.3 2.7 0 4.8.6 6.3 1.6s2.5 2.3 3.1 3.9c.6 1.5 1 3.1 1.1 4.6.1 1.6.1 2.9 0 4h-17.5m12.9-3v-1.1c0-.4 0-.8-.1-1.2-.1-.9-.4-1.7-.8-2.5s-1-1.5-1.8-2c-.9-.5-2-.8-3.4-.8-.8 0-1.5.1-2.3.3-.8.2-1.5.7-2.2 1.3-.7.6-1.2 1.3-1.6 2.3-.4 1-.7 2.2-.8 3.6h13zM612.9.9h4.6V33c0 1 .1 2.3.2 4h-4.6l-.1-4c-.2.3-.4.7-.7 1.2-.3.5-.8 1-1.4 1.5-1 .7-2 1.2-3.1 1.4l-1.5.3c-.5.1-.9.1-1.4.1-.4 0-.8 0-1.3-.1s-1.1-.2-1.7-.3c-1.1-.3-2.3-.9-3.4-1.8s-2.1-2.2-2.9-3.8c-.8-1.7-1.2-3.9-1.2-6.6.1-4.8 1.2-8.3 3.4-10.5 2.1-2.1 4.7-3.2 7.6-3.2 1.3 0 2.4.2 3.4.5.9.3 1.6.7 2.2 1.2.6.4 1 .9 1.3 1.4.3.5.6.8.7 1.1V.9m0 23.1c0-1.9-.2-3.3-.5-4.4-.4-1.1-.8-2-1.4-2.6-.5-.7-1.2-1.3-2-1.8-.9-.5-2-.7-3.3-.7-1.7 0-2.9.5-3.8 1.3-.9.8-1.6 1.9-2 3.1-.4 1.2-.7 2.3-.7 3.4-.1 1.1-.2 1.9-.1 2.4 0 1.1.1 2.2.3 3.4.2 1.1.5 2.2 1 3.1.5 1 1.2 1.7 2 2.3.9.6 2 .9 3.3.9 1.8 0 3.2-.5 4.2-1.4 1-.8 1.7-1.8 2.1-3 .4-1.2.7-2.4.8-3.4.1-1.4.1-2.1.1-2.6zM643.9 26.4c0 .6.1 1.3.3 2.1.1.8.5 1.6 1 2.3.5.8 1.4 1.4 2.5 1.9s2.7.8 4.7.8c1.8 0 3.3-.3 4.4-.8 1.1-.5 1.9-1.1 2.5-1.8.6-.7 1-1.5 1.1-2.2.1-.7.2-1.2.2-1.7 0-1-.2-1.9-.5-2.6-.4-.6-.9-1.2-1.6-1.6-1.4-.8-3.4-1.4-5.9-2-4.9-1.1-8.1-2.2-9.5-3.2-1.4-1-2.3-2.2-2.9-3.5-.6-1.2-.8-2.4-.8-3.6.1-3.7 1.5-6.4 4.2-8.1 2.6-1.7 5.7-2.5 9.1-2.5 1.3 0 2.9.2 4.8.5 1.9.4 3.6 1.4 5 3 .5.5.9 1.1 1.2 1.7.3.5.5 1.1.6 1.6.2 1.1.3 2.1.3 2.9h-5c-.2-2.2-1-3.7-2.4-4.5-1.5-.7-3.1-1.1-4.9-1.1-5.1.1-7.7 2-7.8 5.8 0 1.5.5 2.7 1.6 3.5 1 .8 2.6 1.4 4.7 1.9 4 1 6.7 1.8 8.1 2.2.8.2 1.4.5 1.8.7.5.2 1 .5 1.4.9.8.5 1.4 1.1 1.9 1.8s.8 1.4 1.1 2.1c.3 1.4.5 2.5.5 3.4 0 3.3-1.2 6-3.5 8-2.3 2.1-5.8 3.2-10.3 3.3-1.4 0-3.2-.3-5.4-.8-1-.3-2-.7-3-1.2-.9-.5-1.8-1.2-2.5-2.1-.9-1.4-1.5-2.7-1.7-4.1-.3-1.3-.4-2.4-.3-3.2h5zM670 11.7h4.3V6.4l4.5-1.5v6.8h5.4v3.4h-5.4v15.1c0 .3 0 .6.1 1 0 .4.1.7.4 1.1.2.4.5.6 1 .8.4.3 1 .4 1.8.4 1 0 1.7-.1 2.2-.2V37c-.9.2-2.1.3-3.8.3-2.1 0-3.6-.4-4.6-1.2-1-.8-1.5-2.2-1.5-4.2V15.1H670v-3.4zM705.3 36.9c-.3-1.2-.5-2.5-.4-3.7-.5 1-1.1 1.8-1.7 2.4-.7.6-1.4 1.1-2 1.4-1.4.5-2.7.8-3.7.8-2.8 0-4.9-.8-6.4-2.2-1.5-1.4-2.2-3.1-2.2-5.2 0-1 .2-2.3.8-3.7.6-1.4 1.7-2.6 3.5-3.7 1.4-.7 2.9-1.2 4.5-1.5 1.6-.1 2.9-.2 3.9-.2s2.1 0 3.3.1c.1-2.9-.2-4.8-.9-5.6-.5-.6-1.1-1.1-1.9-1.3-.8-.2-1.6-.4-2.3-.4-1.1 0-2 .2-2.6.5-.7.3-1.2.7-1.5 1.2-.3.5-.5.9-.6 1.4-.1.5-.2.9-.2 1.2h-4.6c.1-.7.2-1.4.4-2.3.2-.8.6-1.6 1.3-2.5.5-.6 1-1 1.7-1.3.6-.3 1.3-.6 2-.8 1.5-.4 2.8-.6 4.2-.6 1.8 0 3.6.3 5.2.9 1.6.6 2.8 1.6 3.4 2.9.4.7.6 1.4.7 2 .1.6.1 1.2.1 1.8l-.2 12c0 1 .1 3.1.4 6.3h-4.2m-.5-12.1c-.7-.1-1.6-.1-2.6-.1h-2.1c-1 .1-2 .3-3 .6s-1.9.8-2.6 1.5c-.8.7-1.2 1.7-1.2 3 0 .4.1.8.2 1.3s.4 1 .8 1.5.9.8 1.6 1.1c.7.3 1.5.5 2.5.5 2.3 0 4.1-.9 5.2-2.7.5-.8.8-1.7 1-2.7.1-.9.2-2.2.2-4zM714.5 11.7h4.3V6.4l4.5-1.5v6.8h5.4v3.4h-5.4v15.1c0 .3 0 .6.1 1 0 .4.1.7.4 1.1.2.4.5.6 1 .8.4.3 1 .4 1.8.4 1 0 1.7-.1 2.2-.2V37c-.9.2-2.1.3-3.8.3-2.1 0-3.6-.4-4.6-1.2-1-.8-1.5-2.2-1.5-4.2V15.1h-4.3v-3.4zM737.6 25.2c-.1 2.6.5 4.8 1.7 6.5 1.1 1.7 2.9 2.6 5.3 2.6 1.5 0 2.8-.4 3.9-1.3 1-.8 1.6-2.2 1.8-4h4.6c0 .6-.2 1.4-.4 2.3-.3 1-.8 2-1.7 3-.2.3-.6.6-1 1-.5.4-1 .7-1.7 1.1-.7.4-1.5.6-2.4.8-.9.3-2 .4-3.3.4-7.6-.2-11.3-4.5-11.3-12.9 0-2.5.3-4.8 1-6.8s2-3.7 3.8-5.1c1.2-.8 2.4-1.3 3.7-1.6 1.3-.2 2.2-.3 3-.3 2.7 0 4.8.6 6.3 1.6s2.5 2.3 3.1 3.9c.6 1.5 1 3.1 1.1 4.6.1 1.6.1 2.9 0 4h-17.5m12.9-3v-1.1c0-.4 0-.8-.1-1.2-.1-.9-.4-1.7-.8-2.5s-1-1.5-1.8-2c-.9-.5-2-.8-3.4-.8-.8 0-1.5.1-2.3.3-.8.2-1.5.7-2.2 1.3-.7.6-1.2 1.3-1.6 2.3-.4 1-.7 2.2-.8 3.6h13zM765.3 29.5c0 .5.1 1 .2 1.4.1.5.4 1 .8 1.5s.9.8 1.6 1.1c.7.3 1.6.5 2.7.5 1 0 1.8-.1 2.5-.3.7-.2 1.3-.6 1.7-1.2.5-.7.8-1.5.8-2.4 0-1.2-.4-2-1.3-2.5s-2.2-.9-4.1-1.2c-1.3-.3-2.4-.6-3.6-1-1.1-.3-2.1-.8-3-1.3-.9-.5-1.5-1.2-2-2.1-.5-.8-.8-1.9-.8-3.2 0-2.4.9-4.2 2.6-5.6 1.7-1.3 4-2 6.8-2.1 1.6 0 3.3.3 5 .8 1.7.6 2.9 1.6 3.7 3.1.4 1.4.6 2.6.6 3.7h-4.6c0-1.8-.6-3-1.7-3.5-1.1-.4-2.1-.6-3.1-.6h-1c-.5 0-1.1.2-1.7.4-.6.2-1.1.5-1.5 1.1-.5.5-.7 1.2-.7 2.1 0 1.1.5 1.9 1.3 2.3.7.4 1.5.7 2.1.9 3.3.7 5.6 1.3 6.9 1.8 1.3.4 2.2 1 2.8 1.7.7.7 1.1 1.4 1.4 2.2.3.8.4 1.6.4 2.5 0 1.4-.3 2.7-.9 3.8-.6 1.1-1.4 2-2.4 2.6-1.1.6-2.2 1-3.4 1.3-1.2.3-2.5.4-3.8.4-2.5 0-4.7-.6-6.6-1.8-1.8-1.2-2.8-3.3-2.9-6.3h5.2zM467.7 50.8h21.9V55h-17.1v11.3h16.3v4.2h-16.3v12.1H490v4.3h-22.3zM499 64.7l-.1-2.9h4.6v4.1c.2-.3.4-.8.7-1.2.3-.5.8-1 1.3-1.5.6-.5 1.4-1 2.3-1.3.9-.3 2-.5 3.4-.5.6 0 1.4.1 2.4.2.9.2 1.9.5 2.9 1.1 1 .6 1.8 1.4 2.5 2.5.6 1.2 1 2.7 1 4.7V87h-4.6V71c0-.9-.1-1.7-.2-2.4-.2-.7-.5-1.3-1.1-1.9-1.2-1.1-2.6-1.7-4.3-1.7-1.7 0-3.1.6-4.3 1.8-1.3 1.2-2 3.1-2 5.7V87H499V64.7zM524.6 61.8h5.1l7.7 19.9 7.6-19.9h5l-10.6 25.1h-4.6zM555.7 50.9h5.5V56h-5.5v-5.1m.5 10.9h4.6v25.1h-4.6V61.8zM570.3 67c0-1.8-.1-3.5-.3-5.1h4.6l.1 4.9c.5-1.8 1.4-3 2.5-3.7 1.1-.7 2.2-1.2 3.3-1.3 1.4-.2 2.4-.2 3.1-.1v4.6c-.2-.1-.5-.2-.9-.2h-1.3c-1.3 0-2.4.2-3.3.5-.9.4-1.5.9-2 1.6-.9 1.4-1.4 3.2-1.3 5.4v13.3h-4.6V67zM587.6 74.7c0-1.6.2-3.2.6-4.8.4-1.6 1.1-3 2-4.4 1-1.3 2.2-2.4 3.8-3.2 1.6-.8 3.6-1.2 5.9-1.2 2.4 0 4.5.4 6.1 1.3 1.5.9 2.7 2 3.6 3.3.9 1.3 1.5 2.8 1.8 4.3.2.8.3 1.5.4 2.2v2.2c0 3.7-1 6.9-3 9.5-2 2.6-5.1 4-9.3 4-4-.1-7-1.4-9-3.9-1.9-2.5-2.9-5.6-2.9-9.3m4.8-.3c0 2.7.6 5 1.8 6.9 1.2 2 3 3 5.6 3.1.9 0 1.8-.2 2.7-.5.8-.3 1.6-.9 2.3-1.7.7-.8 1.3-1.9 1.8-3.2.4-1.3.6-2.9.6-4.7-.1-6.4-2.5-9.6-7.1-9.6-.7 0-1.5.1-2.4.3-.8.3-1.7.8-2.5 1.6-.8.7-1.4 1.7-1.9 3-.6 1.1-.9 2.8-.9 4.8zM620.2 64.7l-.1-2.9h4.6v4.1c.2-.3.4-.8.7-1.2.3-.5.8-1 1.3-1.5.6-.5 1.4-1 2.3-1.3.9-.3 2-.5 3.4-.5.6 0 1.4.1 2.4.2.9.2 1.9.5 2.9 1.1 1 .6 1.8 1.4 2.5 2.5.6 1.2 1 2.7 1 4.7V87h-4.6V71c0-.9-.1-1.7-.2-2.4-.2-.7-.5-1.3-1.1-1.9-1.2-1.1-2.6-1.7-4.3-1.7-1.7 0-3.1.6-4.3 1.8-1.3 1.2-2 3.1-2 5.7V87h-4.6V64.7zM650 65.1l-.1-3.3h4.6v3.6c1.2-1.9 2.6-3.2 4.1-3.7 1.5-.4 2.7-.6 3.8-.6 1.4 0 2.6.2 3.6.5.9.3 1.7.7 2.3 1.1 1.1 1 1.9 2 2.3 3.1.2-.4.5-.8 1-1.3.4-.5.9-1 1.5-1.6.6-.5 1.5-.9 2.5-1.3 1-.3 2.2-.5 3.5-.5.9 0 1.9.1 3 .3 1 .2 2 .7 3 1.3 1 .6 1.7 1.5 2.3 2.7.6 1.2.9 2.7.9 4.6v16.9h-4.6V70.7c0-1.1-.1-2-.2-2.5-.1-.6-.3-1-.6-1.3-.4-.6-1-1.2-1.8-1.6-.8-.4-1.8-.6-3.1-.6-1.5 0-2.7.4-3.6 1-.4.3-.8.5-1.1.9l-.8.8c-.5.8-.8 1.8-1 2.8-.1 1.1-.2 2-.1 2.6v14.1h-4.6V70.2c0-1.6-.5-2.9-1.4-4-.9-1-2.3-1.5-4.2-1.5-1.6 0-2.9.4-3.8 1.1-.9.7-1.5 1.2-1.8 1.7-.5.7-.8 1.5-.9 2.5-.1.9-.2 1.8-.2 2.6v14.3H650V65.1zM700.5 75.2c-.1 2.6.5 4.8 1.7 6.5 1.1 1.7 2.9 2.6 5.3 2.6 1.5 0 2.8-.4 3.9-1.3 1-.8 1.6-2.2 1.8-4h4.6c0 .6-.2 1.4-.4 2.3-.3 1-.8 2-1.7 3-.2.3-.6.6-1 1-.5.4-1 .7-1.7 1.1-.7.4-1.5.6-2.4.8-.9.3-2 .4-3.3.4-7.6-.2-11.3-4.5-11.3-12.9 0-2.5.3-4.8 1-6.8s2-3.7 3.8-5.1c1.2-.8 2.4-1.3 3.7-1.6 1.3-.2 2.2-.3 3-.3 2.7 0 4.8.6 6.3 1.6s2.5 2.3 3.1 3.9c.6 1.5 1 3.1 1.1 4.6.1 1.6.1 2.9 0 4h-17.5m12.8-3v-1.1c0-.4 0-.8-.1-1.2-.1-.9-.4-1.7-.8-2.5s-1-1.5-1.8-2c-.9-.5-2-.8-3.4-.8-.8 0-1.5.1-2.3.3-.8.2-1.5.7-2.2 1.3-.7.6-1.2 1.3-1.6 2.3-.4 1-.7 2.2-.8 3.6h13zM725.7 64.7l-.1-2.9h4.6v4.1c.2-.3.4-.8.7-1.2.3-.5.8-1 1.3-1.5.6-.5 1.4-1 2.3-1.3.9-.3 2-.5 3.4-.5.6 0 1.4.1 2.4.2.9.2 1.9.5 2.9 1.1 1 .6 1.8 1.4 2.5 2.5.6 1.2 1 2.7 1 4.7V87h-4.6V71c0-.9-.1-1.7-.2-2.4-.2-.7-.5-1.3-1.1-1.9-1.2-1.1-2.6-1.7-4.3-1.7-1.7 0-3.1.6-4.3 1.8-1.3 1.2-2 3.1-2 5.7V87h-4.6V64.7zM752.3 61.7h4.3v-5.2l4.5-1.5v6.8h5.4v3.4h-5.4v15.1c0 .3 0 .6.1 1 0 .4.1.7.4 1.1.2.4.5.6 1 .8.4.3 1 .4 1.8.4 1 0 1.7-.1 2.2-.2V87c-.9.2-2.1.3-3.8.3-2.1 0-3.6-.4-4.6-1.2-1-.8-1.5-2.2-1.5-4.2V65.1h-4.3v-3.4zM787.6 86.9c-.3-1.2-.5-2.5-.4-3.7-.5 1-1.1 1.8-1.7 2.4-.7.6-1.4 1.1-2 1.4-1.4.5-2.7.8-3.7.8-2.8 0-4.9-.8-6.4-2.2-1.5-1.4-2.2-3.1-2.2-5.2 0-1 .2-2.3.8-3.7.6-1.4 1.7-2.6 3.5-3.7 1.4-.7 2.9-1.2 4.5-1.5 1.6-.1 2.9-.2 3.9-.2s2.1 0 3.3.1c.1-2.9-.2-4.8-.9-5.6-.5-.6-1.1-1.1-1.9-1.3-.8-.2-1.6-.4-2.3-.4-1.1 0-2 .2-2.6.5-.7.3-1.2.7-1.5 1.2-.3.5-.5.9-.6 1.4-.1.5-.2.9-.2 1.2h-4.6c.1-.7.2-1.4.4-2.3.2-.8.6-1.6 1.3-2.5.5-.6 1-1 1.7-1.3.6-.3 1.3-.6 2-.8 1.5-.4 2.8-.6 4.2-.6 1.8 0 3.6.3 5.2.9 1.6.6 2.8 1.6 3.4 2.9.4.7.6 1.4.7 2 .1.6.1 1.2.1 1.8l-.2 12c0 1 .1 3.1.4 6.3h-4.2m-.5-12.1c-.7-.1-1.6-.1-2.6-.1h-2.1c-1 .1-2 .3-3 .6s-1.9.8-2.6 1.5c-.8.7-1.2 1.7-1.2 3 0 .4.1.8.2 1.3s.4 1 .8 1.5.9.8 1.6 1.1c.7.3 1.5.5 2.5.5 2.3 0 4.1-.9 5.2-2.7.5-.8.8-1.7 1-2.7.1-.9.2-2.2.2-4zM800.7 50.9h4.6V87h-4.6zM828.4 50.8h11.7c2.1 0 3.9.1 5.5.4.8.2 1.5.4 2.2.9.7.4 1.3.9 1.8 1.6 1.7 1.9 2.6 4.2 2.6 7 0 2.7-.9 5.1-2.8 7.1-.8.9-2 1.7-3.6 2.2-1.6.6-3.9.9-6.9.9h-5.7V87h-4.8V50.8m4.8 15.9h5.8c.8 0 1.7-.1 2.6-.2.9-.1 1.8-.3 2.6-.7.8-.4 1.5-1 2-1.9.5-.8.8-2 .8-3.4s-.2-2.5-.7-3.3c-.5-.8-1.1-1.3-1.9-1.7-1.6-.5-3.1-.8-4.5-.7h-6.8v11.9zM858.1 67c0-1.8-.1-3.5-.3-5.1h4.6l.1 4.9c.5-1.8 1.4-3 2.5-3.7 1.1-.7 2.2-1.2 3.3-1.3 1.4-.2 2.4-.2 3.1-.1v4.6c-.2-.1-.5-.2-.9-.2h-1.3c-1.3 0-2.4.2-3.3.5-.9.4-1.5.9-2 1.6-.9 1.4-1.4 3.2-1.3 5.4v13.3H858V67zM875.5 74.7c0-1.6.2-3.2.6-4.8.4-1.6 1.1-3 2-4.4 1-1.3 2.2-2.4 3.8-3.2 1.6-.8 3.6-1.2 5.9-1.2 2.4 0 4.5.4 6.1 1.3 1.5.9 2.7 2 3.6 3.3.9 1.3 1.5 2.8 1.8 4.3.2.8.3 1.5.4 2.2v2.2c0 3.7-1 6.9-3 9.5-2 2.6-5.1 4-9.3 4-4-.1-7-1.4-9-3.9-1.9-2.5-2.9-5.6-2.9-9.3m4.8-.3c0 2.7.6 5 1.8 6.9 1.2 2 3 3 5.6 3.1.9 0 1.8-.2 2.7-.5.8-.3 1.6-.9 2.3-1.7.7-.8 1.3-1.9 1.8-3.2.4-1.3.6-2.9.6-4.7-.1-6.4-2.5-9.6-7.1-9.6-.7 0-1.5.1-2.4.3-.8.3-1.7.8-2.5 1.6-.8.7-1.4 1.7-1.9 3-.7 1.1-.9 2.8-.9 4.8zM904.1 61.7h4.3v-5.2l4.5-1.5v6.8h5.4v3.4h-5.4v15.1c0 .3 0 .6.1 1 0 .4.1.7.4 1.1.2.4.5.6 1 .8.4.3 1 .4 1.8.4 1 0 1.7-.1 2.2-.2V87c-.9.2-2.1.3-3.8.3-2.1 0-3.6-.4-4.6-1.2-1-.8-1.5-2.2-1.5-4.2V65.1h-4.3v-3.4zM927.2 75.2c-.1 2.6.5 4.8 1.7 6.5 1.1 1.7 2.9 2.6 5.3 2.6 1.5 0 2.8-.4 3.9-1.3 1-.8 1.6-2.2 1.8-4h4.6c0 .6-.2 1.4-.4 2.3-.3 1-.8 2-1.7 3-.2.3-.6.6-1 1-.5.4-1 .7-1.7 1.1-.7.4-1.5.6-2.4.8-.9.3-2 .4-3.3.4-7.6-.2-11.3-4.5-11.3-12.9 0-2.5.3-4.8 1-6.8s2-3.7 3.8-5.1c1.2-.8 2.4-1.3 3.7-1.6 1.3-.2 2.2-.3 3-.3 2.7 0 4.8.6 6.3 1.6s2.5 2.3 3.1 3.9c.6 1.5 1 3.1 1.1 4.6.1 1.6.1 2.9 0 4h-17.5m12.9-3v-1.1c0-.4 0-.8-.1-1.2-.1-.9-.4-1.7-.8-2.5s-1-1.5-1.8-2c-.9-.5-2-.8-3.4-.8-.8 0-1.5.1-2.3.3-.8.2-1.5.7-2.2 1.3-.7.6-1.2 1.3-1.6 2.3-.4 1-.7 2.2-.8 3.6h13zM966.1 69.8c0-.3 0-.8-.1-1.4-.1-.6-.3-1.1-.6-1.8-.2-.6-.7-1.2-1.4-1.6-.7-.4-1.6-.6-2.7-.6-1.5 0-2.7.4-3.5 1.2-.9.8-1.5 1.7-1.9 2.8-.4 1.1-.6 2.2-.7 3.2-.1 1.1-.2 1.8-.1 2.4 0 1.3.1 2.5.3 3.7.2 1.2.5 2.3.9 3.3.8 2 2.4 3 4.8 3.1 1.9 0 3.3-.7 4.1-1.9.8-1.1 1.2-2.3 1.2-3.6h4.6c-.2 2.5-1.1 4.6-2.7 6.3-1.7 1.8-4.1 2.7-7.1 2.7-.9 0-2.1-.2-3.6-.6-.7-.2-1.4-.6-2.2-1-.8-.4-1.5-1-2.2-1.7-.7-.9-1.4-2.1-2-3.6-.6-1.5-.9-3.5-.9-6.1 0-2.6.4-4.8 1.1-6.6.7-1.7 1.6-3.1 2.7-4.2 1.1-1 2.3-1.8 3.6-2.2 1.3-.4 2.5-.6 3.7-.6h1.6c.6.1 1.3.2 1.9.4.7.2 1.4.5 2.1 1 .7.4 1.3 1 1.8 1.7.9 1.1 1.4 2.1 1.7 3.1.2 1 .3 1.8.3 2.6h-4.7zM973.6 61.7h4.3v-5.2l4.5-1.5v6.8h5.4v3.4h-5.4v15.1c0 .3 0 .6.1 1 0 .4.1.7.4 1.1.2.4.5.6 1 .8.4.3 1 .4 1.8.4 1 0 1.7-.1 2.2-.2V87c-.9.2-2.1.3-3.8.3-2.1 0-3.6-.4-4.6-1.2-1-.8-1.5-2.2-1.5-4.2V65.1h-4.3v-3.4zM993.5 50.9h5.5V56h-5.5v-5.1m.5 10.9h4.6v25.1H994V61.8zM1006.1 74.7c0-1.6.2-3.2.6-4.8.4-1.6 1.1-3 2-4.4 1-1.3 2.2-2.4 3.8-3.2 1.6-.8 3.6-1.2 5.9-1.2 2.4 0 4.5.4 6.1 1.3 1.5.9 2.7 2 3.6 3.3.9 1.3 1.5 2.8 1.8 4.3.2.8.3 1.5.4 2.2v2.2c0 3.7-1 6.9-3 9.5-2 2.6-5.1 4-9.3 4-4-.1-7-1.4-9-3.9-1.9-2.5-2.9-5.6-2.9-9.3m4.7-.3c0 2.7.6 5 1.8 6.9 1.2 2 3 3 5.6 3.1.9 0 1.8-.2 2.7-.5.8-.3 1.6-.9 2.3-1.7.7-.8 1.3-1.9 1.8-3.2.4-1.3.6-2.9.6-4.7-.1-6.4-2.5-9.6-7.1-9.6-.7 0-1.5.1-2.4.3-.8.3-1.7.8-2.5 1.6-.8.7-1.4 1.7-1.9 3-.6 1.1-.9 2.8-.9 4.8zM1038.6 64.7l-.1-2.9h4.6v4.1c.2-.3.4-.8.7-1.2.3-.5.8-1 1.3-1.5.6-.5 1.4-1 2.3-1.3.9-.3 2-.5 3.4-.5.6 0 1.4.1 2.4.2.9.2 1.9.5 2.9 1.1 1 .6 1.8 1.4 2.5 2.5.6 1.2 1 2.7 1 4.7V87h-4.6V71c0-.9-.1-1.7-.2-2.4-.2-.7-.5-1.3-1.1-1.9-1.2-1.1-2.6-1.7-4.3-1.7-1.7 0-3.1.6-4.3 1.8-1.3 1.2-2 3.1-2 5.7V87h-4.6V64.7zM479.1 100.8h5.2l14.1 36.1h-5.3l-3.8-9.4h-16.2l-3.8 9.4h-5l14.8-36.1m-4.4 22.7H488l-6.5-17.8-6.8 17.8zM508.7 138.8c.1.7.2 1.4.4 1.9.2.6.5 1.1.9 1.6.8.9 2.3 1.4 4.4 1.5 1.6 0 2.8-.3 3.7-.9.9-.6 1.5-1.4 1.9-2.4.4-1.1.6-2.3.7-3.7.1-1.4.1-2.9.1-4.6-.5.9-1.1 1.7-1.8 2.3-.7.6-1.5 1-2.3 1.3-1.7.4-3 .6-3.9.6-1.2 0-2.4-.2-3.8-.6-1.4-.4-2.6-1.2-3.7-2.5-1-1.3-1.7-2.8-2.1-4.4-.4-1.6-.6-3.2-.6-4.8 0-4.3 1.1-7.4 3.2-9.5 2-2.1 4.6-3.1 7.6-3.1 1.3 0 2.3.1 3.2.4.9.3 1.6.6 2.1 1 .6.4 1.1.8 1.5 1.2l.9 1.2v-3.4h4.4l-.1 4.5v15.7c0 2.9-.1 5.2-.2 6.7-.2 1.6-.5 2.8-1 3.7-1.1 1.9-2.6 3.2-4.6 3.7-1.9.6-3.8.8-5.6.8-2.4 0-4.3-.3-5.6-.8-1.4-.5-2.4-1.2-3-2-.6-.8-1-1.7-1.2-2.7-.2-.9-.3-1.8-.4-2.7h4.9m5.3-5.8c1.4 0 2.5-.2 3.3-.7.8-.5 1.5-1.1 2-1.8.5-.6.9-1.4 1.2-2.5.3-1 .4-2.6.4-4.8 0-1.6-.2-2.9-.4-3.9-.3-1-.8-1.8-1.4-2.4-1.3-1.4-3-2.2-5.2-2.2-1.4 0-2.5.3-3.4 1-.9.7-1.6 1.5-2 2.4-.4 1-.7 2-.9 3-.2 1-.2 2-.2 2.8 0 1 .1 1.9.3 2.9.2 1.1.5 2.1 1 3 .5.9 1.2 1.6 2 2.2.8.7 1.9 1 3.3 1zM537.6 125.2c-.1 2.6.5 4.8 1.7 6.5 1.1 1.7 2.9 2.6 5.3 2.6 1.5 0 2.8-.4 3.9-1.3 1-.8 1.6-2.2 1.8-4h4.6c0 .6-.2 1.4-.4 2.3-.3 1-.8 2-1.7 3-.2.3-.6.6-1 1-.5.4-1 .7-1.7 1.1-.7.4-1.5.6-2.4.8-.9.3-2 .4-3.3.4-7.6-.2-11.3-4.5-11.3-12.9 0-2.5.3-4.8 1-6.8s2-3.7 3.8-5.1c1.2-.8 2.4-1.3 3.7-1.6 1.3-.2 2.2-.3 3-.3 2.7 0 4.8.6 6.3 1.6s2.5 2.3 3.1 3.9c.6 1.5 1 3.1 1.1 4.6.1 1.6.1 2.9 0 4h-17.5m12.9-3v-1.1c0-.4 0-.8-.1-1.2-.1-.9-.4-1.7-.8-2.5s-1-1.5-1.8-2.1c-.9-.5-2-.8-3.4-.8-.8 0-1.5.1-2.3.3-.8.2-1.5.7-2.2 1.3-.7.6-1.2 1.3-1.6 2.3-.4 1-.7 2.2-.8 3.7h13zM562.9 114.7l-.1-2.9h4.6v4.1c.2-.3.4-.8.7-1.2.3-.5.8-1 1.3-1.5.6-.5 1.4-1 2.3-1.3.9-.3 2-.5 3.4-.5.6 0 1.4.1 2.4.2.9.2 1.9.5 2.9 1.1 1 .6 1.8 1.4 2.5 2.5.6 1.2 1 2.7 1 4.7V137h-4.6v-16c0-.9-.1-1.7-.2-2.4-.2-.7-.5-1.3-1.1-1.9-1.2-1.1-2.6-1.7-4.3-1.7-1.7 0-3.1.6-4.3 1.8-1.3 1.2-2 3.1-2 5.7V137h-4.6v-22.3zM607 119.8c0-.3 0-.8-.1-1.4-.1-.6-.3-1.1-.6-1.8-.2-.6-.7-1.2-1.4-1.6-.7-.4-1.6-.6-2.7-.6-1.5 0-2.7.4-3.5 1.2-.9.8-1.5 1.7-1.9 2.8-.4 1.1-.6 2.2-.7 3.2-.1 1.1-.2 1.8-.1 2.4 0 1.3.1 2.5.3 3.7.2 1.2.5 2.3.9 3.3.8 2 2.4 3 4.8 3.1 1.9 0 3.3-.7 4.1-1.9.8-1.1 1.2-2.3 1.2-3.6h4.6c-.2 2.5-1.1 4.6-2.7 6.3-1.7 1.8-4.1 2.7-7.1 2.7-.9 0-2.1-.2-3.6-.6-.7-.2-1.4-.6-2.2-1-.8-.4-1.5-1-2.2-1.7-.7-.9-1.4-2.1-2-3.6-.6-1.5-.9-3.5-.9-6.1 0-2.6.4-4.8 1.1-6.6.7-1.7 1.6-3.1 2.7-4.2 1.1-1 2.3-1.8 3.6-2.2 1.3-.4 2.5-.6 3.7-.6h1.6c.6.1 1.3.2 1.9.4.7.2 1.4.5 2.1 1 .7.4 1.3 1 1.8 1.7.9 1.1 1.4 2.1 1.7 3.1.2 1 .3 1.8.3 2.6H607zM629.1 137.1l-3.4 9.3H621l3.8-9.6-10.3-25h5.2l7.6 19.8 7.7-19.8h5z"/>
+                </svg>
+              </span>
+            </a>
+            <button class="usa-menu-btn usa-button l-header__menu-button">Menu</button>
+          </div>
+         
+      <div class="l-header__nav">
+        <nav class="usa-nav usa-nav--epa" role="navigation" aria-label="EPA header navigation">
+          <div class="usa-nav__inner">
+            <button class="usa-nav__close" aria-label="Close">
+              <svg class="icon icon--nav-close" aria-hidden="true" role="img">
+                <title>Primary navigation</title>
+                <use xlink:href="https://www.epa.gov/themes/epa_theme/images/sprite.artifact.svg#close"></use>
+              </svg> </button>
+            <div class="usa-nav__menu">
+               <ul class="menu menu--main">
+                <li class="menu__item"><a href="https://github.com/David-Cola/David-Cola.github.io" class="menu__link">Ion Exchange Model</a></li>
+                
+              </ul>
+            </div>
+          </div>
+        </nav>
+      </div>
+    </header>
+    <main id="main" class="main" role="main" tabindex="-1">'
+  ),
+  
+  tags$head(
+    tags$style(HTML('.navbar-default .navbar-nav > li > a:hover, .navbar-default .navbar-nav > li > a:focus {
+      color: #000; /*Sets the text hover color on navbar*/
+    }
+    
+    .navbar-default .navbar-nav > .active > a, .navbar-default .navbar-nav > .active >
+      a:hover, .navbar-default .navbar-nav > .active > a:focus {
+        color: white; /*BACKGROUND color for active*/
+          background-color: #0e6cb6;
+      }
+    
+    .navbar-default {
+      background-color: #0e6cb6;
+        border-color: #030033;
+    }
+    
+    
+    
+    .navbar-default .navbar-nav > li > a {
+      color: white; /*Change active text color here*/
+    }'))),
+  
+  tags$style(HTML("
+    .tabbable > .nav > li > a                  {background-color: #D3D3D3;  color:black}
+  ")),
+  
+  
+  
+  
+  navbarPage("",
+             
+#~*~*~*~*~*~*~*~*~*~*~*~*~*~*~*~*~*~*~*~*~*~*~*~*~*~*~*~*~*~*~*~*~*~*~*~*~*~*~*#             
+#------------------------------------------------------------------------------#
+                            #INPUT SECTION#
+#------------------------------------------------------------------------------#            
+#~*~*~*~*~*~*~*~*~*~*~*~*~*~*~*~*~*~*~*~*~*~*~*~*~*~*~*~*~*~*~*~*~*~*~*~*~*~*~*#     
+
+             tabPanel("Input", 
+                      sidebarLayout(
+                        sidebarPanel(
+                          fileInput("file1", "Choose .xlsx File", accept = ".xlsx"),
+                          textOutput("reject"),
+                          textOutput("OutputConcentration"),
+                          sliderInput("nrv", "Radial Collocation Points",3, 18, 7),
+                          sliderInput("nzv", "Axial Collocation Points", 3, 18, 13),
+                                     
+                          br(),
+                                     
+                          actionButton("run_button", "Run Analysis", icon=icon("play")),
+                          textOutput("ionadded"),
+                          textOutput("concentrationadded"),
+                          textOutput("analysisran")
+                          ),
+                        
+                        
+                        
+                        mainPanel(
+                          tabsetPanel(
+#------------------------------------------------------------------------------#
+                            #COLUMN PARAMETERS#
+#------------------------------------------------------------------------------#                                 
+                            tabPanel("Column Parameters",
+                                     
+                                     br(),
+                                     
+#--------------------------Resin Characteristics-------------------------------#                                     
+                                     fluidRow(
+                                       column(3,),
+                                       column(2, textOutput("Q")),
+                                       column(2,shinyWidgets::autonumericInput(
+                                         inputId = "Qv",
+                                         label="",
+                                         value = 1400, 
+                                         decimalPlaces = 2,
+                                         digitGroupSeparator = ",",
+                                         decimalCharacter = ".")),
+                                        column(3, selectInput("qunits", "", c("meq/L")))), 
+                                              
+                                      fluidRow(
+                                        column(3, textOutput("RC")),
+                                        column(2, textOutput("rb")),
+                                        column(2, shinyWidgets::autonumericInput(
+                                          inputId = "rbv",
+                                          label="",
+                                          value = 0.03375, 
+                                          decimalPlaces = 5,
+                                          digitGroupSeparator = ",",
+                                          decimalCharacter = ".")),
+                                        column(3, selectInput("rbunits", "", c("cm", "m", "mm", "in", "ft")))
+                                      ),
+                                     
+                                     fluidRow(
+                                       column(3, ),
+                                       column(2, textOutput("EBED")),
+                                       column(2, shinyWidgets::autonumericInput(
+                                         inputId = "EBEDv",
+                                         label="",
+                                         value = 0.35, 
+                                         currencySymbolPlacement = "p",
+                                         decimalPlaces = 3,
+                                         digitGroupSeparator = ",",
+                                         decimalCharacter = "."
+                                       ))
+                                              
+                                     ),
+
+#------------------------------------------------------------------------------#                                       
+                                       
+                                     hr(),
+                                     #Parameters Row 2#
+#--------------------------Column Specifications-------------------------------#                                     
+                                     fluidRow(
+                                       column(3,
+                                              br(), br(), br(),
+                                              textOutput("CS"),
+                                              br(),
+                                              #This radio button toggles between Linear and volumetric flowrate
+                                              radioButtons("veloselect", "", c("Linear", "Volumetric"))),
+                                       column(2, #offset=1,
+                                              br(), 
+                                              textOutput("Length"),
+                                              br(), br(), 
+                                              textOutput("Velocity"),
+                                              br(), br(), 
+                                              textOutput("Diameter"),
+                                              br(), br(),
+                                              textOutput("Flowrate")),
+                                       column(2,
+                                              
+                                              shinyWidgets::autonumericInput(
+                                                inputId = "Lv",
+                                                label="",
+                                                value = 14.765, 
+                                                decimalPlaces = 3,
+                                                digitGroupSeparator = ",",
+                                                decimalCharacter = "."),
+                                              
+                                              shinyWidgets::autonumericInput(
+                                                inputId = "Vv",
+                                                label="",
+                                                value = 0.123, 
+                                                decimalPlaces = 3,
+                                                digitGroupSeparator = ",",
+                                                decimalCharacter = "."),
+                                              
+                                              
+                                              shinyWidgets::autonumericInput(
+                                                inputId = "Dv",
+                                                label="",
+                                                value = 4, 
+                                                decimalPlaces = 3,
+                                                digitGroupSeparator = ",",
+                                                decimalCharacter = "."),
+                                              
+                                              shinyWidgets::autonumericInput(
+                                                inputId = "Fv",
+                                                label="",
+                                                value = 1.546, 
+                                                decimalPlaces = 5,
+                                                digitGroupSeparator = ",",
+                                                decimalCharacter = ".")),
+                                       
+                                       column(3,
+                                              selectInput("LengthUnits", "", c("cm", "m", "mm", "in", "ft")),
+                                              div(style="margin-top:-0.5em",
+                                                  selectInput("VelocityUnits", "", c("cm/s", "m/s", "m/min", "m/h", "in/s","ft/s","ft/min", "gpm/ft^2"))),
+                                              
+                                              div(style ="
+                                              margin-top:-0.5em", 
+                                                  selectInput("DiameterUnits","",c("cm", "m", "in", "ft")),
+                                                  selectInput("FlowrateUnits","",c("cm^3/s", "m^3/s", "ft^3/s", "mL/s", "L/min", "mL/min", "gpm", "mgd"))))),
+#------------------------------------------------------------------------------#                                     
+
+                                      hr(),
+                                     #Parameters Row 4#
+                                     
+                                     fluidRow(
+                                       column(3,
+                                              br(),
+                                              textOutput("conctime")),
+                                       column(3, offset=4,
+                                              div(style ="
+                                              margin-top:-0.5em",
+                                                  selectInput("timeunits2", "", c("hr", "day")),
+                                                  br(), br()))),
+                                     
+#------------------------------------------------------------------------------#
+                         #END COLUMN PARAMETERS#
+#------------------------------------------------------------------------------#                                       
+                                     
+#------------------------------------------------------------------------------#
+                              #IONS TAB#
+#------------------------------------------------------------------------------#                                     
+                                     
+                            ),
+                            tabPanel("Ions",
+                                     br(),
+                                     h4("Ion List"),
+                                     dataEditUI("edit-1"),
+                                     br(), br(),
+                                     h4("Concentration Points"),
+                                     dataEditUI("edit-2"),
+                                     br(), br(),
+                                     h4("Effluent Data"),
+                                     dataEditUI("edit-3")
+                            ),
+
+#------------------------------------------------------------------------------#
+                              #END IONS TAB#
+#------------------------------------------------------------------------------#
+
+#------------------------------------------------------------------------------#
+                            #ALKALINITY TAB#
+#------------------------------------------------------------------------------#
+                            
+                            tabPanel("Alkalinity",
+                                     br(),
+                                     h4("Bicarbonate Concentration of Alkalinity"),
+                                     textOutput("AlkConv"),
+                                     br(),
+                                     fluidRow(
+                                       column(4,
+                                     numericInput("alkvalue", "Alkalinity Value", 5),
+                                     numericInput("pH", "pH", 7)),
+                                     column(4, offset=1,
+                                           selectInput("alkunits", "Concentration Units", c("meq", "mg/L")),
+                                      
+                                           div(style ="
+                                              margin-top:2em",
+                                           h5("Bicarbonate Concentration (meq)")),
+                                           div(style ="
+                                              margin-top:-1em",
+                                           textOutput("bicarbcin"))),
+                                     column(4, offset=1,
+                                            div(style ="
+                                              margin-top:2em",
+                                            h5("Bicarbonate Concentration (mg/L)")),
+                                            div(style ="
+                                              margin-top:-1em",
+                                            textOutput("bicarbcinmgl"))),
+                                     br()
+                                    
+                                     )#fluid row
+                                    ),#tab panel
+#------------------------------------------------------------------------------#
+                        #END ALKALINITY TAB#
+#------------------------------------------------------------------------------#
+                                   )
+                                  )#mainPanel
+                                 ),#sidebarLayout
+                      
+                                ),#navbarPage
+
+#~*~*~*~*~*~*~*~*~*~*~*~*~*~*~*~*~*~*~*~*~*~*~*~*~*~*~*~*~*~*~*~*~*~*~*~*~*~*~*#             
+#------------------------------------------------------------------------------#
+                            #END INPUT SECTION#
+#------------------------------------------------------------------------------#            
+#~*~*~*~*~*~*~*~*~*~*~*~*~*~*~*~*~*~*~*~*~*~*~*~*~*~*~*~*~*~*~*~*~*~*~*~*~*~*~*# 
+
+#~*~*~*~*~*~*~*~*~*~*~*~*~*~*~*~*~*~*~*~*~*~*~*~*~*~*~*~*~*~*~*~*~*~*~*~*~*~*~*#             
+#------------------------------------------------------------------------------#
+                              #OUTPUT SECTION#
+#------------------------------------------------------------------------------#            
+#~*~*~*~*~*~*~*~*~*~*~*~*~*~*~*~*~*~*~*~*~*~*~*~*~*~*~*~*~*~*~*~*~*~*~*~*~*~*~*#   
+
+             tabPanel("Output",
+                      
+                      sidebarLayout(
+                        sidebarPanel(
+                          selectInput("OCunits", "Output Concentration Units", c("mg/L", "ug/L", "ng/L", "c/c0")),
+                          selectInput("timeunits","Output Time Units",c("Days", "Bed Volumes (x1000)", "Hours", "Months", "Years")),
+                          
+                          checkboxInput("computeddata", "Computed Data", TRUE),
+                          checkboxInput("effluentdata", "Effluent Data", FALSE),
+                          checkboxInput("influentdata", "Influent Data", FALSE),
+                          
+                          downloadButton("save_button", "Save Data")
+                        ),
+                        
+                        mainPanel(
+                          
+                          shinycssloaders::withSpinner(
+                            plotlyOutput("Plot")), #Counterions
+                          br(),
+                          plotlyOutput("ExtraChemicals")))), #Ions
+
+#~*~*~*~*~*~*~*~*~*~*~*~*~*~*~*~*~*~*~*~*~*~*~*~*~*~*~*~*~*~*~*~*~*~*~*~*~*~*~*#             
+#------------------------------------------------------------------------------#
+                          #END OUTPUT SECTION#
+#------------------------------------------------------------------------------#            
+#~*~*~*~*~*~*~*~*~*~*~*~*~*~*~*~*~*~*~*~*~*~*~*~*~*~*~*~*~*~*~*~*~*~*~*~*~*~*~*#
+
+#~*~*~*~*~*~*~*~*~*~*~*~*~*~*~*~*~*~*~*~*~*~*~*~*~*~*~*~*~*~*~*~*~*~*~*~*~*~*~*#             
+#------------------------------------------------------------------------------#
+                            #ABOUT SECTION#
+#------------------------------------------------------------------------------#            
+#~*~*~*~*~*~*~*~*~*~*~*~*~*~*~*~*~*~*~*~*~*~*~*~*~*~*~*~*~*~*~*~*~*~*~*~*~*~*~*#
+
+tabPanel("About",
+         
+         ("The Ion Exchange Model is a tool used to model a strong-base anion exchange unit operation in a drinking water treatment plant. This model relies on selectivity coefficient parameters and other information about the anion exchange resin and predicts the breakthrough behavior for unit operation design."),
+         br(), br(),
+         tags$a(href="https://github.com/USEPA/Water_Treatment_Models/", "Click here to read more about the Ion Exchange Model"),
+         br(), br(),
+         strong("There are two ways to start this model:"), br(),
+         ("1) Use an Excel file to describe parameters of the water treatment unit operation (examples provided). Files can be uploaded by clicking 'Browse' in the top left corner of the Input page."),br(),
+         ("2) Start with the data that is provided in the user interface and manipulate the data from there. "),br(),
+         br(),("Enter information into Column Parameters tab, then add concentration and other ion information in the Ions tab. These can be adjusted within the GUI or saved in an .xlsx file to reuse in the future. Click 'Run Analysis' to begin the simulation. Simulation time can take a few seconds to minutes (20 + seconds) depending on how many ions are simulated."),
+         br(),br(),
+         strong("Developed By"),br(),
+         ("David Colantonio"),br(),
+         ("Levi Haupert"),br(),
+         ("Jonathan Burkhardt"),)
+  )
+)
+
+
+#~*~*~*~*~*~*~*~*~*~*~*~*~*~*~*~*~*~*~*~*~*~*~*~*~*~*~*~*~*~*~*~*~*~*~*~*~*~*~*#
+#------------------------------------------------------------------------------#
+#~*~*~*~*~*~*~*~*~*~*~*~*~*~*~*~*~*~*~*~*~*~*~*~*~*~*~*~*~*~*~*~*~*~*~*~*~*~*~*#
+#------------------------------------------------------------------------------#
+                            #BEGIN SERVER#
+#------------------------------------------------------------------------------#
+#~*~*~*~*~*~*~*~*~*~*~*~*~*~*~*~*~*~*~*~*~*~*~*~*~*~*~*~*~*~*~*~*~*~*~*~*~*~*~*#
+#------------------------------------------------------------------------------#
+#~*~*~*~*~*~*~*~*~*~*~*~*~*~*~*~*~*~*~*~*~*~*~*~*~*~*~*~*~*~*~*~*~*~*~*~*~*~*~*#
+
+server <- function(input, output, session) {
+  
+  #------------------------------------------------------------------------------#
+  #STATIC DISPLAY TEXTS#
+  #------------------------------------------------------------------------------#
+  
+#--------------------------Resin Characteristics-------------------------------#  
+  output$RC<-renderText("Resin Characteristics")
+  output$Q<-renderText("Resin Capacity")
+  output$rb<-renderText("Bead Radius")
+  output$EBED<-renderText("Bed Porosity")
+  output$name<-renderText("Name")
+#------------------------------------------------------------------------------#
+  
+#------------------------------------------------------------------------------#
+
+  output$CS<-renderText("Column Specifications")
+  output$MC<-renderText("Material Characteristics")
+  output$CS3<-renderText("Solver Related")
+#--------------------------Column Specifications-------------------------------#  
+  output$Length<-renderText("Length")
+  output$Velocity<-renderText("Velocity")
+  output$Diameter<-renderText("Diameter")
+  output$Flowrate<-renderText("Flow Rate")
+#------------------------------------------------------------------------------#  
+  output$SR<-renderText("Solver Related")
+  output$nr<-renderText("Radial Collocation Points")
+  output$nz<-renderText("Axial Collocation Points")
+  
+  output$conctime<-renderText("Time")
+  output$TS<-renderText("Time Step")
+  
+  output$ChemicalNames<-renderText("Chemical Names")
+  output$mw<-renderText("mw")
+  output$KxA<-renderText("KxA")
+  output$Valence<-renderText("Valence")
+  
+  output$Name2<-renderText("Name")
+  output$InitialTime<-renderText("Inital")
+  output$FinalTime<-renderText("Final")
+  
+  output$OC<-renderText("Units")
+  
+  output$IonList<-renderText("Ion List")
+  output$ConcentrationList<-renderText("Concentration Points")
+  
+  output$AlkConv<-renderText("Bicarbonate is the common chemical used to measure alkalinity in this model, however, the user may have the pH of their water without the Bicarbonate specifications. If this is the case then the user can use this calculator to take their pH measurement and find the corresponding Bicarbonate concentrations.  ")
+  output$bicarbion<-renderTable(bicarbion)
+  
+  
+  #------------------------------------------------------------------------------#
+  #INPUT FILE HANDLING#
+  #------------------------------------------------------------------------------#
+  
+  #The function process_files was defined at the beginning, now it is being called
+  #When a file is inputted into the UI
+  observeEvent(input$file1, {
+    file <- input$file1
+    process_files(file$datapath)
+  })
+  
+  #GUI rejects a file upload that is not an xlsx
+  output$reject<-renderPrint({
+    req(input$file1)
+    if(input$file1$type != "application/vnd.openxmlformats-officedocument.spreadsheetml.sheet"){ stop("Please upload a .xlsx file")}
+  })
+  
+  ### TODO: Should the reject be within the process_files? Or somehow before that.... so merging the above 2 items?
+  
+  #When a file is uploaded, the session is reloaded. We do this because there does
+  #Not seem to be any other way to overwrite the DataEditR tables. See the process_file
+  #Notes for further elaboration.
+  observeEvent(input$file1, {
+    session$reload()
+  })
+  
+  
+  
+#~*~*~*~*~*~*~*~*~*~*~*~*~*~*~*~*~*~*~*~*~*~*~*~*~*~*~*~*~*~*~*~*~*~*~*~*~*~*~*#             
+#------------------------------------------------------------------------------#
+                            #DATA PREP SECTION#
+#------------------------------------------------------------------------------#            
+#~*~*~*~*~*~*~*~*~*~*~*~*~*~*~*~*~*~*~*~*~*~*~*~*~*~*~*~*~*~*~*~*~*~*~*~*~*~*~*#  
+ 
+  
+  
+  
+  
+#------------------------------------------------------------------------------#
+                        #PARAMS DATA HANDLING#
+#------------------------------------------------------------------------------#  
+  
+  #When the param sheet is read in, make it a reactiveVal so that the data can
+  #Be saved between refreshes and edited
+  paramsheet<-reactiveVal(read.csv("paramsheet.csv"))
+  
+  
+  ##Flow rate V. Linear Velocity
+  ##Some water treatment users may want to use a linear velocity and some may want to use a flow rate
+  ##Given that we can have one option, both options, or neither
+  
+  
+  test_df<-data.frame(C=c('v','flrt','diam'))
+  flags<-reactive({test_df$C %in% paramsheet()$name}) ##flags are in order [1] velocity [2] flowrate and [3] diameter
+  
+  velocity<-reactiveVal()
+  velocityvector2<-reactiveVal()
+  velocityvector3<-reactiveVal()
+  
+  flowrate<-reactiveVal()
+  flowrate2<-reactiveVal()
+  flowrate3<-reactiveVal()
+  
+  diameter<-reactiveVal()
+  diameter2<-reactiveVal()
+  diameter3<-reactiveVal()
+  
+  
+  observe({if (flags()[1]){
+    # velocity read in
+    velocity(filter(paramsheet(), name=='v')$value)
+    updateNumericInput(session, "Vv", value=velocity())
+                                                                                                                               
+    velocityvector2(c(filter(paramsheet(), name=='v')$units, velocityvector))
+    velocityvector3<-unique(velocityvector2())
+    
+    updateSelectInput(session, "VelocityUnits", choices=velocityvector3())
+
+    ##add toggle of velocity selector
+    updateRadioButtons(session, "veloselect", selected="Linear")
+
+  }
+    else if(flags()[2] & flags()[3]){
+      
+      flowrate(filter(paramsheet(), name=='flrt')$value)
+      diameter(filter(paramsheet(), name=='diam')$value)
+     
+     updateNumericInput(session, "Fv", value=flowrate())
+     updateNumericInput(session, "Dv", value=diameter())
+     
+     
+     flowrate2(c(filter(paramsheet(), name=='flrt')$units, flowratevector))
+     flowrate3(unique(flowrate2()))
+     
+     diameter2(c(filter(paramsheet(), name=='diam')$units, diametervector))
+     diameter3(unique(diameter2()))
+     
+     updateSelectInput(session, "FlowrateUnits", choices=flowrate3())
+     updateSelectInput(session, "DiameterUnits", choices=diameter3())                                     
+     
+     updateRadioButtons(session, "veloselect", selected="Volumetric")
+    }
+    else{
+     print("Warning: No flow data provided, defaults used")
+    }
+
+    })
+  
+  
+    
+  #Take the data from the file that the user uploaded and overwrite the default frame
+  capacity<-reactive({filter(paramsheet(), name=="Q")$value})
+  eebed<-reactive({filter(paramsheet(), name=="EBED")$value})
+  length2<-reactive({filter(paramsheet(), name=="L")$value})
+  beadradius<-reactive({filter(paramsheet(), name=="rb")$value})
+  film<-reactive({filter(paramsheet(), name=="kL")$value})
+  diffuse<-reactive({filter(paramsheet(), name=="Ds")$value})
+  radial<-reactive({filter(paramsheet(), name=="nr")$value})
+  axial<-reactive({filter(paramsheet(), name=="nz")$value})
+  time<-reactive({filter(paramsheet(), name=="time")$value})
+  
+  observe({
+    updateNumericInput(session, "Qv", value=format(capacity(), digits=4, scientific=FALSE))
+    updateNumericInput(session, "EBEDv", value=format(eebed(), digit=4, scientific=FALSE))
+    updateNumericInput(session, "Lv", value=length2())
+    updateNumericInput(session, "rbv", value=prettyNum(beadradius(), digits=4, scientific=FALSE))
+    updateNumericInput(session, "kLv", value=film())
+    updateNumericInput(session, "Dsv", value=diffuse())
+    updateNumericInput(session, "nrv", value=radial())
+    updateNumericInput(session, "nzv", value=axial())
+  })
+  
+  
+  
+  #This is the to update the selectInput to the unit that you have in the excel
+  #file. There doesn't seem to be a direct way to update to the selectInput to the one in
+  #the xlsx file, but, you can update the options as a whole. So, I create a vector
+  #of all the unit options, then take the unit you have in your file and combine them
+  #into one vector. The value in your excel file becomes the first value in the combined vector. 
+  #Then from there
+  #I run it through a unique() function which gets rid of the duplicate in your vector
+  #Then, I can update the selectInput vector where it has reorganized your  initial
+  #vector to start
+  #with the users input.
+  
+  
+  lengthvector2<-reactive({c(filter(paramsheet(), name=="L")$units, lengthvector)})
+  lengthvector3<-reactive({unique(lengthvector2())})
+  
+  rbvector<-reactive({c(filter(paramsheet(), name=='rb')$units, lengthvector)})
+  rbvector2<-reactive({unique(rbvector())})
+  
+  timevector2<-reactive(c(filter(paramsheet(), name=='time')$units, timevector))
+  timevector3<-reactive({unique(timevector2())})
+  
+  observe({
+    updateSelectInput(session, "rbunits", choices=rbvector2())
+    updateSelectInput(session, "LengthUnits", choices=lengthvector3())
+    updateSelectInput(session, "timeunits2", choices=timevector3())
+    })
+  
+  observe({
+    toggleState("Vv", condition=input$veloselect!="Volumetric")
+    toggleState("Fv", condition=input$veloselect!="Linear")
+    toggleState("Dv", condition=input$veloselect!="Linear")
+  })
+  
+  velocityvar<-reactiveVal()
+  
+#------------------------------------------------------------------------------#
+                  #IBICARBONATE TO ALKALINITY CONVERTER#
+#------------------------------------------------------------------------------#  
+  
+  
+  bicarbconverted<-reactiveVal()
+  bicarbmeq2mgl<-50.045001
+  
+  h_plus<-reactiveVal()
+  observe({h_plus(10^-input$pH)})
+  
+  calcium_carb_alpha<-reactive({k1*h_plus()/(h_plus()**2 + k1*h_plus()+k1*k2)})
+  
+  observe({
+    if(input$alkunits=='meq'){
+      bicarbconverted(calcium_carb_alpha()*input$alkvalue)
+    }
+    else{
+      bicarbconverted(calcium_carb_alpha()*input$alkvalue/bicarbmeq2mgl) #mw/valence -> mw
+    }
+  })
+  
+  
+  output$bicarbcin<-renderText(bicarbconverted())
+  output$bicarbcinmgl<-renderText(bicarbconverted()*bicarbmeq2mgl)
+  
+  
+ 
+#------------------------------------------------------------------------------#
+                        #IONS TAB DATA HANDLING#
+#------------------------------------------------------------------------------#  
+  
+  
+  iondat<- dataEditServer("edit-1", data = "ionsheet.csv") 
+  dataOutputServer("output-1", data = iondat)
+
+#------------------------------------------------------------------------------#
+                        #CIN TAB DATA HANDLING#
+  #The prep here seems like it can mostly be done mostly in one or two functions
+  #instead of the multiple functions that are used here, but, some of the 
+  #independent steps are used throughout the code. So this makes it easier
+  #To break it up
+#------------------------------------------------------------------------------#   
+  
+  cindat<-dataEditServer("edit-2",read_args=list(colClasses=c("numeric")),data="cinsheet.csv") ## read_args should make all columns numeric, which seems to address the "initial read in as integer issues"
+  dataOutputServer("output-2", data = cindat)
+  
+  #Convert the cin data time to hours if it is not already
+  cindat_hours<-reactive({
+    cindata<-cindat()
+    time<-cindata['time']
+    if(input$timeunits2=='hr'){
+      newtime<-time
+    }
+    else{
+      newtime<-time*24
+    }
+    newcin<-cbind(newtime, cindata[,2:ncol(cindata)])
+    return(newcin)
+  })
+
+  
+  #convert cindat to meq if it is not already
+  cin_hours_meq<-reactive({cin_correct(iondat(), cindat_hours())})
+  cin_hours_mgl<-reactive({mass_converter_mgl(iondat(), cindat_hours())})
+
+  #When the file is first uploaded the influent data and simulated data both have
+  #the same names, so to differentiate them I rename them to chemical_influent 
+  #with this function
+  cin_hours_meq_renamer<-reactive({influent_chemical_renamer(cin_hours_meq(), cindat_hours())})
+  cin_hours_mgl_renamer<-reactive({influent_chemical_renamer(cin_hours_mgl(), cindat_hours())})
+
+  #The cin tab is now in the correct units and named appropriately. Gather then 
+  #brings them to a shape that makes it easy to convert and easy to plot
+  #Using the tidyr::gather function with the hours still attached gives a bad 
+  #result, so the time is Seperated out and then reattached in 
+  #cindat_meq_hours_preprepped
+  
+  cin_meq_hours_prep<-reactive({influent_organizer(cin_hours_meq_renamer(), cindat_hours())})
+  cin_mgl_hours_prep<-reactive({influent_organizer(cin_hours_mgl_renamer(), cindat_hours())})
+  
+
+  
+  
+#------------------------------------------------------------------------------#
+                      #EFFLUENT TAB HANDLING#
+#------------------------------------------------------------------------------# 
+  
+  effluentdat<-dataEditServer("edit-3", data="effluent.csv")
+  dataOutputServer("output-1", data=effluentdat)
+  
+  effdata<-reactive({effluent_data_processor(iondat(), effluentdat())})
+
+
+#~*~*~*~*~*~*~*~*~*~*~*~*~*~*~*~*~*~*~*~*~*~*~*~*~*~*~*~*~*~*~*~*~*~*~*~*~*~*~*#             
+#------------------------------------------------------------------------------#
+                      #END DATA PREP SECTION#
+#------------------------------------------------------------------------------#            
+#~*~*~*~*~*~*~*~*~*~*~*~*~*~*~*~*~*~*~*~*~*~*~*~*~*~*~*~*~*~*~*~*~*~*~*~*~*~*~*#  
+
+
+  
+  
+  
+
+#------------------------------------------------------------------------------#
+                    #CALLING THE HSDMIX FUNCTION#
+#------------------------------------------------------------------------------#
+
+  #HSDMIX values is stored in this reactiveVal "out"
+  out<-reactiveVal()
+
+  observeEvent(input$run_button, {
+    out(HSDMIX_prep(input, iondat(), cindat(), nt_report))
+  })
+  
+  
+  # find outlet indices
+  outlet_id <- reactive({dim(out()[[2]])[4]})
+  liquid_id <- reactive({dim(out()[[2]])[2]})
+
+#------------------------------------------------------------------------------#
+#                 IEX CONCENTRATION OUTPUT DATAFRAME                           
+#------------------------------------------------------------------------------#
+  ### TODO: add better error handling HSDMIX_prep can now return an 'error' value which is an integer, or the full data
+  #### only want to proceed if it isn't an error state
+
+  timeframe<-reactive({data.frame(hours=out()[[1]])})
+  allchemicalconcs<-list()
+
+  
+  #HSDMIX outputs a list, so this takes the list and binds them into a dataframe
+  allchemicals_hours_meq<-eventReactive(input$run_button, {for (x in 1:nrow(iondat())){
+    conc<-out()[[2]][, liquid_id(), x, outlet_id()]
+    allchemicalconcs[[x]]<-conc
+  }
+    allconcdf<-data.frame(allchemicalconcs)
+    colnames(allconcdf)<-iondat()$name
+    allconcdf
+  })
+
+  allchemicals_hours_mgl<-reactive({HSDMIX_in_hours_mgl(allchemicals_hours_meq(), iondat(), timeframe())})
+  
+
+  #------------------------------------------------------------------------------#
+  #                   END IEX CONCENTRATION OUTPUTDATAFRAME#
+  #------------------------------------------------------------------------------#
+  #~*~*~*~*~*~*~*~*~*~*~*~*~*~*~*~*~*~*~*~*~*~*~*~*~*~*~*~*~*~*~*~*~*~*~*~*~*~*~*#
+
+  #------------------------------------------------------------------------------#
+  #GENERATE C/C0 DATAFRAMES FROM MG/L CONCENTRATION DATAFRAMES#
+
+  #The goal here is: For each column in allchemicals, divide every element
+  #in each column by the first value in that column.
+  #------------------------------------------------------------------------------#
+  ## need to create meq/L c0 for math to work out
+  cc0vector_meq<-reactive({cc0_conv_meq(iondat(), cindat())})
+  
+
+  computedcc0<-reactive({HSDMIX_cc0(allchemicals_hours_meq(), cc0vector_meq())})
+  effluentcc0<-reactive({effluent_cc0(effluentdat(), iondat(), cc0vector_meq())})
+  influentcc0<-reactive({HSDMIX_cc0(cin_hours_meq_renamer()[,2:ncol(cin_hours_meq_renamer())], cc0vector_meq())})
+  
+
+
+  #------------------------------------------------------------------------------#
+  #END IEX CONCENTRATION OUTPUTDATAFRAME#
+  #------------------------------------------------------------------------------#
+  #~*~*~*~*~*~*~*~*~*~*~*~*~*~*~*~*~*~*~*~*~*~*~*~*~*~*~*~*~*~*~*~*~*~*~*~*~*~*~*#
+
+
+
+
+
+
+#~*~*~*~*~*~*~*~*~*~*~*~*~*~*~*~*~*~*~*~*~*~*~*~*~*~*~*~*~*~*~*~*~*~*~*~*~*~*~*#
+#------------------------------------------------------------------------------#
+                     #CONVERTING OUTPUT DATAFRAMES#
+#------------------------------------------------------------------------------#
+
+
+  outputcounterions<-reactiveValues()
+  outputions<-reactiveValues()
+  outputeffluent<-reactiveValues()
+  outputinfluent<-reactiveValues()
+
+
+  ion_list<-c("CHLORIDE", "SULFATE", "BICARBONATE", "NITRATE")
+  ion_flag<-reactive({ion_list %in% colnames(cindat())})
+  number_of_ions<-reactive({length(ion_flag()[ion_flag()==TRUE])})
+
+  counterIon_loc<-reactive({ number_of_ions() * nt_report })
+  addIon_loc<-reactive({ counterIon_loc() + 1 })
+
+
+  counteriondata<-reactive({allchemicals_hours_mgl()[0:counterIon_loc(),]})
+  iondata<-reactive({allchemicals_hours_mgl()[addIon_loc():nrow(allchemicals_hours_mgl()),]})
+
+  counteriondatacc0<-reactive({computedcc0()[0:counterIon_loc(),]})
+  iondatacc0<-reactive({computedcc0()[addIon_loc():nrow(allchemicals_hours_mgl()),]})
+
+  outputcounterions$name<-reactive({counteriondata()$name})
+  outputions$name<-reactive({iondata()$name})
+
+
+
+
+
+  observe({
+    ## convert time units for graphing
+    # calculating kBV
+    if (input$timeunits == "Bed Volumes (x1000)") {
+      bv_conv <- get_bv_in_sec(input)
+      outputcounterions$time <- counteriondata()$hours / (bv_conv / hour2sec) / 1e3
+      outputions$time <- iondata()$hours / (bv_conv / hour2sec) / 1e3
+      
+      outputeffluent$time<- effdata()$hours/ (bv_conv / hour2sec) / 1e3
+      outputinfluent$hours<-cin_mgl_hours_prep()$hours  / (bv_conv / hour2sec) / 1e3  ## should this be $time?
+
+    } else {
+      outputcounterions$time <- counteriondata()$hours / (time_conv[input$timeunits] / hour2sec)
+      outputions$time <- iondata()$hours / (time_conv[input$timeunits] / hour2sec)
+      
+      outputeffluent$time<- effdata()$hours/ (time_conv[input$timeunits] / hour2sec)
+      outputinfluent$hours<-cin_mgl_hours_prep()$hours/ (time_conv[input$timeunits] / hour2sec) ## should this be $time?
+    }
+  })
+
+
+
+
+
+
+  observe({
+    ### convert y-axis/mass units for graphing
+    if(input$OCunits=="c/c0"){
+      ## just replicates the returned data
+      outputcounterions$conc <-  counteriondatacc0()$conc
+      outputions$conc<-iondatacc0()$conc
+      
+      outputeffluent$conc<- effluentcc0()$conc
+      outputinfluent$conc <- influentcc0()$conc#influentcc04()$conc
+    } else {
+      outputcounterions$conc <- counteriondata()$conc / mass_conv[input$OCunits]
+      outputions$conc <- iondata()$conc / mass_conv[input$OCunits]
+      
+      outputeffluent$conc <- effdata()$conc/mass_conv[input$OCunits]
+      outputinfluent$conc <- cin_mgl_hours_prep()$conc/mass_conv[input$OCunits]
+    }
+
+  })
+
+
+
+ 
+
+
+
+
+  ### graph data
+
+  counterion_data_processed<-reactive({
+    if(input$computeddata==TRUE){
+      plot_data <- counteriondata()
+      plot_data$conc <- outputcounterions$conc
+      plot_data$hours <- outputcounterions$time
+      plot_data
+    }
+    else{
+      plot_data <- data.frame(hours=c(NA), name=c(NA), conc=c(NA))
+      plot_data
+    }
+  })
+
+ ion_data_processed<-reactive({
+    if(input$computeddata==TRUE){
+      plot_data2 <- iondata()
+      plot_data2$conc <- outputions$conc
+      plot_data2$hours <- outputions$time
+      plot_data2
+    }
+    else{
+      plot_data2 <- data.frame(hours=c(NA), name=c(NA), conc=c(NA))
+      plot_data2
+    }
+  })
+
+
+
+  effluent_processed<-reactive({
+    if(input$effluentdata==TRUE){
+      plot_data3<-effdata()
+      plot_data3$conc<-outputeffluent$conc
+      plot_data3$hours<- outputeffluent$time
+      plot_data3
+    }
+    else{
+      plot_data3 <- data.frame(hours=c(NA), name=c(NA), conc=c(NA))
+      plot_data3
+    }
+  })
+
+
+
+
+  influent_processed<-reactive({
+    if(input$influentdata==TRUE){
+      plot_data4<-cin_mgl_hours_prep()
+      plot_data4$conc<-outputinfluent$conc
+      plot_data4$hours<-outputinfluent$hours
+      plot_data4
+    }
+    else{
+      plot_data4 <- data.frame(hours=c(NA), name=c(NA), conc=c(NA))
+      plot_data4
+    }
+  })
+
+
+
+  cindat_converter_counter<-reactive({
+    dat<-influent_processed()
+    newdat<-subset(dat, name=="SULFATE_influent" | name=="CHLORIDE_influent"
+                   | name=="NITRATE_influent" | name=="BICARBONATE_influent")
+    newdat
+  })
+
+  cindat_converter_ion<-reactive({
+    dat<-influent_processed()
+    newdat<-subset(dat, name!="SULFATE_influent" & name!="CHLORIDE_influent"
+                   & name!="NITRATE_influent" & name!="BICARBONATE_influent")
+    newdat
+  })
+
+  
+
+  fig<-reactive({create_plotly(counterion_data_processed(), effluent_processed(), cindat_converter_counter())})
+  counterionfigure<-reactive({fig()%>%layout(title="Concentration over Time", showlegend=TRUE,
+                                 legend=list(orientation='h', y=1),
+                                 xaxis=list(title=input$timeunits),
+                                 yaxis=list(title=paste0("Concentration (",input$OCunits,")"), showexponent='all', 
+                                            exponentformat='e'))})
+
+  bonusfig<-reactive({create_plotly2(ion_data_processed(), effluent_processed(), cindat_converter_ion())})
+  ionfigure<-reactive({bonusfig()%>%layout(title="Concentration over Time", showlegend=TRUE,
+                                             legend=list(orientation='h', y=1),
+                                             xaxis=list(title=input$timeunits),
+                                             yaxis=list(title=paste0("Concentration (",input$OCunits,")"), showexponent='all', 
+                                                        exponentformat='e'))})
+
+
+
+  output$Plot<-renderPlotly(
+    counterionfigure())
+
+  output$ExtraChemicals <- renderPlotly(
+    ionfigure())
+
+
+  
+
+  paramdf<-reactive({data.frame(name=c("Q", "EBED", "L", "v", "rb", "kL", "Ds", "nr", "nz", "time"),
+                      value=c(input$Qv, input$EBEDv, input$Lv, input$Vv, input$rbv, NA, NA, input$nrv, input$nzv, input$timeunits2),
+                      units=c(input$qunits, NA, input$LengthUnits, input$VelocityUnits, input$rbunits, NA, "cm2/s", NA, NA, input$timeunits2)
+                      )})
+
+  
+  outputsave<-reactive({
+    chemicalsforsaving<-tidyr::spread(allchemicals_hours_mgl(), "name", "conc")
+    justnames<-colnames(chemicalsforsaving)
+    fixednames<-c("time", justnames[2:length(justnames)])
+    colnames(chemicalsforsaving)<-fixednames
+    return(chemicalsforsaving)
+  })
+  
+
+  output$save_button <- downloadHandler(
+    filename = function() {
+      paste("data-", Sys.Date(), ".xlsx", sep="")
+    },
+    content = function(file) {
+      write.xlsx(paramdf(), file, sheetName="params",append=TRUE, row.names=FALSE)
+      write.xlsx(iondat(), file, sheetName="ions",append=TRUE, row.names=FALSE)
+      write.xlsx(cindat(), file, sheetName="Cin", append=TRUE, row.names=FALSE)
+      write.xlsx(outputsave(), file, sheetName="effluent", append=TRUE, row.names=FALSE)
+    }
+  )
+    
+  
+  
+  
+}
+
+
+
 shinyApp(ui, server)